<!DOCTYPE HTML>

<html>
<head>

<meta http-equiv="Content-Type" content="text/html; charset=utf-8">

<style type="text/css">
    <!--
    table { outline:3px solid black; border-spacing:0px; font-family:arial, sans serif}
    thead { text-align:center}
    tbody { text-align:right}
    tfoot { text-align:center}
    tr:hover { background-color:yellow}
    td { border:1px solid black}
    td:first-child { text-align:left; white-space:nowrap}
    tbody td:first-child { font-family: monospace; }
    #options td:not(:first-child) {  text-align:left; font-size: x-small;
                                     font-family: monospace; }
    #columnTitles td:first-child { font-family: monospace; font-size: x-small; }
    tbody tr:first-child td { border-top:3px solid black}
    tfoot tr:first-child td { border-top:3px solid black}
    .correctSafe, .correctUnsafe { text-align:center; color:green}
    .wrongSafe, .wrongUnsafe { text-align:center; color:red; font-weight: bold; }
    .unknown { text-align:center; color:orange; font-weight: bold; }
    .error { text-align:center; color:magenta; font-weight: bold; }
    .score { text-align:center; font-size:large; font-weight:bold; }
    a { color: inherit; text-decoration: none; display: block; } 
    a:hover, .clickable:hover { background: lime; cursor: pointer; }

    #contentPaneBackground { height:5000px; width:5000px;
             position:fixed; top:0px; left:0px;
             background-image: url(http://www.house-events.de/schnee.gif);
             background-color:grey; 
             opacity:0.5; display:none }
    #contentPane { height:90%; width:90%; position:fixed; top:5%; left:5%;
             border:solid 10px black; border-radius:15px;
             background-color:white; opacity:1; display:none }

@media print {
    /* don't print tfoot on each page */
    tfoot { display: table-row-group; }
}

	-->
</style>


<script type="text/javascript" src="http://www.sosy-lab.org/lib/jquery-1.7.1.min.js"></script>


<script type="text/javascript">

var currentlySelectedCell = null;

// callback that is fired when user clicks on cellsWithUrls (see down below)
function highlightCell(event) {
    var target = event.target;
    if(target.nodeName === 'A') {
      target = target.parentNode;

      // unhighlight currentlySelectedCell
      if(currentlySelectedCell != null) {
	  	currentlySelectedCell.style.borderColor = 'black';
      }

      // highlight cell that has been just clicked on
      target.style.borderColor = 'red';
      currentlySelectedCell = target;
    }
}

function debug(logInfo) {
  if(!true) {
    console.log(logInfo);
  }
}

function showContentPane() {
    // add function for cleanup, first unbind any old function
    $('#contentPaneBackground').unbind().click(hideContentPane).show();
    $('#contentPane').keydown(hideContentPane);
    $('#contentPane').show().focus();
}

function hideContentPane(event) {
	// hide the content pane on mouse click outside the content pane
	// or when pressing the "Esc" or "c" key with the content pane focused
    if(event.type == "click" || escKeyPressed(event) || cKeyPressed(event)) {
      $('#contentPaneBackground').hide();
      $('#contentPane').hide().empty();
  }
}

function escKeyPressed(event) {
	return event.keyCode == 27;
}

function cKeyPressed(event) {
	// only "c" is pressed, not in combination with Ctrl-key
	return (event.keyCode == 67 && event.ctrlKey == false);
}

function fKeyPressed(event) {
	// only "f" is pressed, not in combination with Ctrl-key
	return (event.keyCode == 70 && event.ctrlKey == false);
}

var headerArray = [];

function createHeaderArray() {
    if (headerArray.length != 0) { return; } // headerArray already filled

    var tableHead = $("#dataTable > thead")[0];
    for (var i=0; i<tableHead.rows.length; i++) {
        var rowIndices = expandColSpanToNums(tableHead.rows[i]);
        headerArray.push(rowIndices);
    }
}

function expandColSpanToNums(row) {
    var list = [];
    for (var i=0; i<row.cells.length; i++) {
      for (var j=0; j<parseInt(row.cells[i].colSpan); j++) {
        list.push(i);
      }
    }
    return list;
}

$(document).ready(function(){
    createHeaderArray();
});
</script>


<script type="text/javascript">
// this section contains functions for loading urls 
// and showing the content in the contentPane.

function loadContentWrapper(event) {
    var url = $(event.target).attr("href");
    loadContent(url);
    return false;
}

function loadContent(url) {
    var contentPane = $("<pre>").appendTo("#contentPane")
            .css("width", "100%").css("height", "100%")
            .css("margin", "0").css("overflow", "auto");

    $.ajax({
        async: false, // wait for isError
        url: url,
        cache: false,
        dataType: "text",
        beforeSend: function() {
            showContentPane();
            contentPane.html("loading...");
        },
        success: function(text){
            newtext = text.replace(/&/g, "&amp;")
                          .replace(/"/g, "&quot;")
                          .replace(/</g, "&lt;")
                          .replace(/>/g, "&gt;")
                          .replace(/\\n/g, "<br>");
            contentPane.html(newtext);
        },
        error: function() {
            contentPane.html("error while loading content.<br>" +
            "this could be a problem of the 'same-origin-policy' of your browser.<br><br>" + 
            "only firefox seems to be able to access files from local directories<br>" + 
            "and this works only if the file is in the same directory as this website.<br><br>" + 
            "you can try to download the file: <a href=" + url + ">" + url + "</a>");
        },
    });
}

$(document).ready(function(){
    var cellsWithUrls = $('a');
    //console.log(cellsWithUrls);
    cellsWithUrls.each(
        function(index, elem){
            $(elem).click(highlightCell).click(loadContentWrapper);
        });
});
</script>


<style type="text/css">
    #toggleButtons ul { font-family:arial, sans serif; }
    #toggleButtons ul li { display: inline; }
    #toggleButtons ul li:hover { background-color:yellow; }
</style>


<script type="text/javascript">
// this section contains functions for toggling columns in the table.

function incColspan(col) {
    var span = parseInt(col.attr("colspan"));
    if (span == 0) { col.show(); }
    col.attr("colspan", span + 1);
}

function decColspan(col) {
    var span = col.attr("colspan");
    span = (span == undefined) ? 1 : parseInt(span);
    col.attr("colspan", span - 1);
    if (span == 1) { col.hide(); }
}

// this function shows or hides a column and enlarges or shrinkes the header-columns
// @param index: index of a column in row "columnTitle"
function toggleColumn (button, index) {
    for (var i=0; i<headerArray.length; i++) {
        var cell = $("#dataTable > thead > tr:eq(" + i + ") > td:eq(" + headerArray[i][index] + ")");
        button.checked ? incColspan(cell) : decColspan(cell);
    }
    var childIndex = index+1; // first child is number 1
    var children = $("tbody > tr > td:nth-child(" + childIndex + "), " +
                     "tfoot > tr > td:nth-child(" + childIndex + ")");
    button.checked ? children.show() : children.hide();
}


// we use a cache, because it is difficult to calculate the 
// colspan of headerrows with some hidden columns
var buttonListCache = null;


function createColumnToggleButtons() {
    if (buttonListCache == null) { // if not cached, for details see 5 lines above

        var tableHead = $("#dataTable > thead")[0];
        var columnTitles = $("#columnTitles > td");
        var testNums = headerArray[4];
        var testNum = testNums[1];
        var testName = tableHead.children[3].cells[headerArray[3][1]].textContent + " " + 
                       tableHead.children[4].cells[testNum].textContent;
    
        // TODO can we make next block more OO-like?
        buttonList = '<ul onclick="toggleCompleteColumn(event, this)">' + testName;
        for (var i=1; i<columnTitles.length; i++) { // do not use first column (i!=0)
            if (testNum != testNums[i]) {
                testNum = testNums[i];
                testName = tableHead.children[3].cells[headerArray[3][i]].textContent + " " + 
                           tableHead.children[4].cells[testNum].textContent;
                buttonList += '</ul><ul onclick="toggleCompleteColumn(event, this)">' + testName;
            }
    
            var toggleFunction = 'onclick="toggleColumn(this,' + i + ')"';
    
            var column = columnTitles[i];
            var button = '<input type="checkbox" id="check' + i + '" ' + toggleFunction + ' checked>';
            var label = '<label for="check' + i + '">' + column.textContent + '</label>';
            buttonList += '<li>' + button + label + '</li>';
        }
        buttonList += '</ul>';
        buttonListCache = $(buttonList);
    }

    $('<form id="toggleButtons" onsubmit="return false"></form>')
        .append(buttonListCache)
        .appendTo($("#contentPane"));
    showContentPane();
}

// function to (un)hide a complete test run, with all of its columns at once
function toggleCompleteColumn(event, listOfCheckboxes) {
  if(event.originalTarget == listOfCheckboxes) {

    checkboxes = ($(listOfCheckboxes).find('input'));
    checkedState = !checkboxes[0].checked;

    for(var i = 0; i < checkboxes.length; i++) {
      if(checkboxes[i].checked != checkedState) {
	      id = checkboxes[i].id.replace("check", "");
	      // first uncheck ...
	      checkboxes[i].checked = checkedState;
	      // ... then call the toggle function (the order matters!)
	      toggleColumn(checkboxes[i], parseInt(id));
      }
    }
  }
}

function createRowFilterButtons() {
    var tableHead = $("#dataTable > thead")[0];
    var columnTitles = $("#columnTitles > td");
    var testNums = headerArray[4];
    var testNum = testNums[1];
    var testName = tableHead.children[3].cells[headerArray[3][1]].textContent + " " + 
		    tableHead.children[4].cells[testNum].textContent;

    // TODO can we make next block more OO-like?
    buttonList = '<ul>' + testName;
    for (var i=1; i<columnTitles.length; i++) { // do not use first column (i!=0)
	if (testNum != testNums[i]) {
	    testNum = testNums[i];
	    testName = tableHead.children[3].cells[headerArray[3][i]].textContent + " " + 
			tableHead.children[4].cells[testNum].textContent;
	    buttonList += '</ul><ul>' + testName;
	}

	var toggleFunction = 'onclick="fillRowFilterField(this,' + i + ')"';

	var column = columnTitles[i];
	var button = '<input type="radio" name="filter" id="check' + i + '" ' + toggleFunction + '>';
	var label = '<label for="check' + i + '">' + column.textContent + '</label>';
	buttonList += '<li>' + button + label + '</li>';
    }
    buttonList += '</ul>';
    buttonList += '<select id="rowfilterSelect"><option value="none">none</option></select>';
    buttonList = $(buttonList);

    $('<form id="filterButtons" onsubmit="return false"></form>')
        .append(buttonList)
        .appendTo($("#contentPane"));
    showContentPane();
}

function fillRowFilterField (button, columnIndex) {

    var rowfilter = $('#rowfilterSelect');
    var rowfilterSelect = rowfilter[0];

    // clear all but default option
    for(var i = rowfilterSelect.options.length - 1; i > 0; i--) {
      rowfilterSelect.options.remove(i);
    }

    // determin new options
    var dataRows = $('#dataTable > tbody')[0].rows;
    var options = new Array();
    for(var i = 0; i < dataRows.length; i++) {
      currentValue = dataRows[i].cells[columnIndex].textContent;
      if(jQuery.inArray(currentValue, options) === -1)
	options[options.length] = currentValue;
    }

    // add new options
    for(var i = 0; i < options.length; i++) {
	newOption = document.createElement('option');
	newOption.value = options[i];
	newOption.text = options[i];
	
	rowfilterSelect.options.add(newOption, null);
    }

    rowfilter.unbind().on('change', {column: columnIndex}, filterRows);
}

function filterRows(event) {
  var rowfilterSelect = $('#rowfilterSelect')[0];
  selectedValue = rowfilterSelect.value;
  columnIndex = event.data.column;

  columnName = $('#columnTitles')[0].cells[columnIndex].textContent;

  var dataRows = $('#dataTable > tbody')[0].rows;
  for(var i = 0; i < dataRows.length; i++) {
    $(dataRows[i]).show();
    if(selectedValue != dataRows[i].cells[columnIndex].textContent) {
      $(dataRows[i]).hide();
    }
  
    else if(columnName == 'status' && dataRows[i].cells[columnIndex].className.indexOf('wrong') == 0){
      $(dataRows[i]).hide();
    }
  }
  
  $('#contentPaneBackground').hide();
  $('#contentPane').hide().empty();
}

$(document).ready(function(){
    $('#columnTitles > td:first-child')
        .addClass("clickable")
        .click(function (event) { 
            return createColumnToggleButtons(); });

    $('body').keydown(function (event) {
			    if(fKeyPressed(event))
			      return createRowFilterButtons(); 
			  });
});
</script>


<script type="text/javascript" src="http://www.sosy-lab.org/lib/jquery.jqplot-1.0.0b2_r1012/jquery.jqplot.min.js"></script>
<script type="text/javascript" src="http://www.sosy-lab.org/lib/jquery.jqplot-1.0.0b2_r1012/jqplot.highlighter.min.js"></script>
<script type="text/javascript" src="http://www.sosy-lab.org/lib/jquery.jqplot-1.0.0b2_r1012/jqplot.cursor.min.js"></script>
<script type="text/javascript" src="http://www.sosy-lab.org/lib/jquery.jqplot-1.0.0b2_r1012/jqplot.canvasTextRenderer.min.js"></script>
<script type="text/javascript" src="http://www.sosy-lab.org/lib/jquery.jqplot-1.0.0b2_r1012/jqplot.canvasAxisTickRenderer.min.js"></script>
<script type="text/javascript" src="http://www.sosy-lab.org/lib/jquery.jqplot-1.0.0b2_r1012/jqplot.enhancedLegendRenderer.min.js"></script>
<script type="text/javascript" src="http://www.sosy-lab.org/lib/jquery.jqplot-1.0.0b2_r1012/jqplot.logAxisRenderer.min.js"></script>
<link rel="stylesheet" type="text/css" href="http://www.sosy-lab.org/lib/jquery.jqplot-1.0.0b2_r1012/jquery.jqplot.min.css"/>

<style type="text/css">
    .jqplot-title {font-family:arial, sans serif; font-size:large }
    .jqplot-table-legend-swatch {width:20px; height:15px }
    .jqplot-table-legend { border-style:none; outline:none }
    .jqplot-table-legend tbody { border-style:none }
    .jqplot-table-legend tbody tr td { border-top:none; cursor:pointer }
    .jqplot-highlighter-tooltip {font-family:arial, sans serif; font-size:large;
             border:solid 1px black; padding:2px;
             border-radius:8px; border-bottom-left-radius:0px;
             background-color:white; opacity:0.8; }
    #chart { height:100%; width:100% }
    #button-trend { position:absolute; bottom:30px; }
    #button-logScale { position:absolute; bottom:0px; }
</style>

<script type="text/javascript">

// this function collects the indices of columns with title "header"
function getColumnIndicesForHeader(header) {
    var columnIndizes = [];
    var cells = document.getElementById('columnTitles').cells;

    for(i = 0; i < cells.length; i++) {
      var currentHeader = cells[i].textContent;
      if (currentHeader == header) {
        columnIndizes.push(i);
      }
    }

    return columnIndizes;
};

// getTableData returns a list of arrays, 
// each array is of the form: [[file1, value1], [file2, value1], ...]
function getTableData(header, sort) {
    debug("data for: " + header);
    var data = [];

    var indices = getColumnIndicesForHeader(header);
    for (j = 0; j < indices.length; j++) {
      data.push([]);
    }

    var tableBody = $('#dataTable > tbody')[0];

    for(i = 0; i < tableBody.rows.length; i++) {
      var currentRow = tableBody.rows[i];

      if(!$(currentRow).is(":visible")) {
<<<<<<< HEAD
	continue;
=======
          continue;
>>>>>>> 0130aa4d
      }

      for (j = 0; j < indices.length; j++) {
        var index = indices[j];
        var currentCell = currentRow.cells[index];

        var value;
        if (header === 'status') {
            if (currentCell.className.indexOf('correct') == 0)     value = 1;
            else if (currentCell.className.indexOf('wrong') == 0)  value = 0;
            else                                                  value = -1;
        } else {
          value = parseFloat(currentCell.textContent);
          if (value == 0 && graphData.isLogScale) {
              value = 0.00001; // zero is not part of log-scale
          }
        }
        data[j].push([i, value]);
      }
    }

    data = sort ? sortData(data) : data;    
    return function inner(){ return data;};
};


// this method returns sorted data for showTrend().
function sortData(data) {
    var newData = [];
    for (i = 0; i < data.length; i++) {
        var line = data[i];
        var array = [];

        for (j = 0; j < line.length; j++) {
            if (line[j].length != 2) {debug("ERROR: data is invalid!");}
            array.push(line[j][1]);
        }

        array.sort( function(a, b) { return a - b;} ); // compare numbers!

        var newLine = [];
        for (j = 0; j < line.length; j++) {
            newLine.push([j, array[j]]);
        }

        newData.push(newLine);
    }
    return newData;
}

// if useNums: get numbers for x-direction as [[0," 0"],[1," "],...] with a number in each 5th element
// else:       get filenames as labels for x-direction
function getXTicks(useNums){
    var xTicks = [];
    var maxLength = 40;
    var tableBody = $('#dataTable > tbody')[0];
    if (useNums) { // collect some numbers
      for(i = 0; i < tableBody.rows.length; i++) {
        xTicks.push([i, ((i%5)?" ":" " + i)]);
      }
    } else { // collect names of the files
      for(i = 0; i < tableBody.rows.length; i++) {
        var name = tableBody.rows[i].cells[0].textContent;
        if (name.length > maxLength) { name = name.substring(0, maxLength) + "..."; }
        xTicks.push([i, name]);
      }
    }
    return xTicks;
}


// get labels for y-direction
function getYTicks(header) {
    if (header == "status") {
      return [[-1.5, " "], [-1, "wrong"], [0, "unknown"], [1, "correct"], [1.5, " "]];
    } else {
      return [];
    }
}

// returns label of a test: 'tool+test+date'.
function getLabels(header) {
    debug("labels for: " + header);
    var labels = [];

    var indices = getColumnIndicesForHeader(header);
    var tableHead = $('#dataTable > thead')[0];
    var tool = 0;  // rowindex for tool, date, test
    var date = 3;
    var test = 4;
    for (i = 0; i < indices.length; i++) {
        var index = indices[i];
        labels.push(tableHead.rows[tool].cells[headerArray[tool][index]].textContent + " " +
                    tableHead.rows[date].cells[headerArray[date][index]].textContent + " " +
                    tableHead.rows[test].cells[headerArray[test][index]].textContent);
    }
    return labels;
};


function addLegendActions() {
    var legendButtons = $('tr.jqplot-table-legend');
    var seriesLines = $('canvas.jqplot-series-canvas');

    // assertion
    if (legendButtons.length != seriesLines.length) {
        debug("ERROR: number of series does not match buttons!");
    }

    for (i = 0; i<legendButtons.length; i++) {
      var currentButton = legendButtons[i];
      var currentLine = seriesLines[i];

      currentButton.onclick = function(event) {
        var hideOpacity = 0.3;
        if (this.style.opacity == hideOpacity) {
            this.style.opacity = 1;
        } else {
            this.style.opacity = hideOpacity;
        }
      }

      currentButton.onmouseover = function(line) {
        return function(event){ line.style.zIndex = 5; }
      }(currentLine);

      currentButton.onmouseout = function(line) {
        return function(event){ line.style.zIndex = 0; }
      }(currentLine);
    }
}


function getFormatter(labels, header) {
    return function(str, seriesIndex, pointIndex){
        debug(str, seriesIndex, pointIndex);
        var filename = labels[pointIndex][1];
        if (header == "status") {
            if (str == 1)       str = "correct";
            else if (str == 0)  str = "unknown";
            else                str = "wrong";
        }
        if (filename.indexOf(" ") == 0) { // for showTrend(), all labels start with space.
            filename = "";
        } else {
            filename = filename + "<br>";
        }
        return filename + str;
    };
}


var graphData = {
    header : null,
    isTrend : false,
    isLogScale : false,
};

function toggleTrend() {
    graphData.isTrend = !graphData.isTrend;
    showPlot();
}

function toggleLogScale() {
    graphData.isLogScale = !graphData.isLogScale;
    showPlot();
}


function showPlot() {
    $('#contentPaneBackground').trigger('click'); // cleanup

    debug("show plot of: " + graphData.header);
    var yTicks = getYTicks(graphData.header);
    var xTicks = getXTicks(graphData.isTrend);

    $('#contentPane').append('<div id="chart"></div>',
                   '<button id="button-trend"></button>',
                   '<button id="button-logScale"></button>');

    var button = $('#button-trend')[0];
    button.onclick = function() { toggleTrend(); };
    button.textContent = graphData.isTrend ? 'Show Plot' : 'Show Trend';

    var button = $('#button-logScale')[0];
    button.onclick = function() { toggleLogScale(); };
    button.textContent = graphData.isLogScale ?  'Use linear scale' : 'Use log scale';

    showContentPane();
    $('#contentPaneBackground').click(function(event){
        $('#chart').empty();
    });

        // data array is empty, we use "columnRenderer" option to get data.
        var plot = $.jqplot('chart',[],{
          title: graphData.header,
          legend: {
            show:true,
            placement: 'outsideGrid',
            renderer: $.jqplot.EnhancedLegendRenderer,
            labels: getLabels(graphData.header),
            location: 's',
            rowSpacing: "0px",
            showSwatches: true,
          },
          dataRenderer: getTableData(graphData.header, graphData.isTrend),
          highlighter:{
            show: true,
            sizeAdjust: 10,
            showMarker: true,
            tooltipAxes: 'y',
            tooltipLocation: 'ne',
            tooltipContentEditor: getFormatter(xTicks, graphData.header),
          },
          seriesDefaults:{
            shadow: false,
          },
          cursor:{
            show: false,
            zoom: false,
            showTooltip: false,
          },
          axes:{
            xaxis:{
              ticks: xTicks,
              tickRenderer: $.jqplot.CanvasAxisTickRenderer,
              tickOptions: {
                fontSize: '9px',
                angle: -60,
              }
            },
            yaxis:{
              ticks: yTicks,
              renderer: (graphData.isLogScale && graphData.header !== 'status') ? $.jqplot.LogAxisRenderer : $.jqplot.LinearAxisRenderer,
              pad: 1.2,
              tickOptions:{
                formatString: (graphData.isLogScale ? '%.3f' : '%.2f')
              }
            }
          },
        });

    addLegendActions();
};


// this function adds the listeners to the table
$(document).ready(function(){
    var columnTitles = $('#columnTitles > td');
    for (i = 1; i< columnTitles.length; i++) { // do not use first column (i!=0)
      var column = columnTitles[i];
      debug(column);
      column.style.cursor = "pointer";
      column.onclick = function (event) {
          graphData.header = event.target.textContent;
          return showPlot();
      }
    }
});

</script>

<title>{{{title}}}</title>

</head>

<body>

<div id="contentPaneBackground"></div>
<div id="contentPane" tabindex="0"></div>

<table id="dataTable">
<thead>
{{{head}}}
</thead>

<tbody>
{{{body}}}
</tbody>

<tfoot>
{{{foot}}}
</tfoot>
</table>

</body>

</html><|MERGE_RESOLUTION|>--- conflicted
+++ resolved
@@ -30,9 +30,8 @@
 
     #contentPaneBackground { height:5000px; width:5000px;
              position:fixed; top:0px; left:0px;
-             background-image: url(http://www.house-events.de/schnee.gif);
-             background-color:grey; 
-             opacity:0.5; display:none }
+             background-color:green; 
+             opacity:0.2; display:none }
     #contentPane { height:90%; width:90%; position:fixed; top:5%; left:5%;
              border:solid 10px black; border-radius:15px;
              background-color:white; opacity:1; display:none }
@@ -46,7 +45,7 @@
 </style>
 
 
-<script type="text/javascript" src="http://www.sosy-lab.org/lib/jquery-1.7.1.min.js"></script>
+<script type="text/javascript" src="{{{lib_url}}}/jquery-1.7.1.min.js"></script>
 
 
 <script type="text/javascript">
@@ -107,6 +106,9 @@
 }
 
 var headerArray = [];
+var TOOL_ROW = 0; // row-indices for some rows
+var DATE_ROW = 5;
+var TEST_ROW = 6;
 
 function createHeaderArray() {
     if (headerArray.length != 0) { return; } // headerArray already filled
@@ -234,18 +236,18 @@
 
         var tableHead = $("#dataTable > thead")[0];
         var columnTitles = $("#columnTitles > td");
-        var testNums = headerArray[4];
+        var testNums = headerArray[TEST_ROW];
         var testNum = testNums[1];
-        var testName = tableHead.children[3].cells[headerArray[3][1]].textContent + " " + 
-                       tableHead.children[4].cells[testNum].textContent;
+        var testName = tableHead.children[DATE_ROW].cells[headerArray[DATE_ROW][1]].textContent + " " + 
+                       tableHead.children[TEST_ROW].cells[testNum].textContent;
     
         // TODO can we make next block more OO-like?
         buttonList = '<ul onclick="toggleCompleteColumn(event, this)">' + testName;
         for (var i=1; i<columnTitles.length; i++) { // do not use first column (i!=0)
             if (testNum != testNums[i]) {
                 testNum = testNums[i];
-                testName = tableHead.children[3].cells[headerArray[3][i]].textContent + " " + 
-                           tableHead.children[4].cells[testNum].textContent;
+                testName = tableHead.children[DATE_ROW].cells[headerArray[DATE_ROW][i]].textContent + " " + 
+                           tableHead.children[TEST_ROW].cells[testNum].textContent;
                 buttonList += '</ul><ul onclick="toggleCompleteColumn(event, this)">' + testName;
             }
     
@@ -288,18 +290,18 @@
 function createRowFilterButtons() {
     var tableHead = $("#dataTable > thead")[0];
     var columnTitles = $("#columnTitles > td");
-    var testNums = headerArray[4];
+    var testNums = headerArray[TEST_ROW];
     var testNum = testNums[1];
-    var testName = tableHead.children[3].cells[headerArray[3][1]].textContent + " " + 
-		    tableHead.children[4].cells[testNum].textContent;
+    var testName = tableHead.children[DATE_ROW].cells[headerArray[DATE_ROW][1]].textContent + " " + 
+		    tableHead.children[TEST_ROW].cells[testNum].textContent;
 
     // TODO can we make next block more OO-like?
     buttonList = '<ul>' + testName;
     for (var i=1; i<columnTitles.length; i++) { // do not use first column (i!=0)
 	if (testNum != testNums[i]) {
 	    testNum = testNums[i];
-	    testName = tableHead.children[3].cells[headerArray[3][i]].textContent + " " + 
-			tableHead.children[4].cells[testNum].textContent;
+	    testName = tableHead.children[DATE_ROW].cells[headerArray[DATE_ROW][i]].textContent + " " + 
+			tableHead.children[TEST_ROW].cells[testNum].textContent;
 	    buttonList += '</ul><ul>' + testName;
 	}
 
@@ -388,14 +390,14 @@
 </script>
 
 
-<script type="text/javascript" src="http://www.sosy-lab.org/lib/jquery.jqplot-1.0.0b2_r1012/jquery.jqplot.min.js"></script>
-<script type="text/javascript" src="http://www.sosy-lab.org/lib/jquery.jqplot-1.0.0b2_r1012/jqplot.highlighter.min.js"></script>
-<script type="text/javascript" src="http://www.sosy-lab.org/lib/jquery.jqplot-1.0.0b2_r1012/jqplot.cursor.min.js"></script>
-<script type="text/javascript" src="http://www.sosy-lab.org/lib/jquery.jqplot-1.0.0b2_r1012/jqplot.canvasTextRenderer.min.js"></script>
-<script type="text/javascript" src="http://www.sosy-lab.org/lib/jquery.jqplot-1.0.0b2_r1012/jqplot.canvasAxisTickRenderer.min.js"></script>
-<script type="text/javascript" src="http://www.sosy-lab.org/lib/jquery.jqplot-1.0.0b2_r1012/jqplot.enhancedLegendRenderer.min.js"></script>
-<script type="text/javascript" src="http://www.sosy-lab.org/lib/jquery.jqplot-1.0.0b2_r1012/jqplot.logAxisRenderer.min.js"></script>
-<link rel="stylesheet" type="text/css" href="http://www.sosy-lab.org/lib/jquery.jqplot-1.0.0b2_r1012/jquery.jqplot.min.css"/>
+<script type="text/javascript" src="{{{lib_url}}}/jquery.jqplot-1.0.0b2_r1012/jquery.jqplot.min.js"></script>
+<script type="text/javascript" src="{{{lib_url}}}/jquery.jqplot-1.0.0b2_r1012/jqplot.highlighter.min.js"></script>
+<script type="text/javascript" src="{{{lib_url}}}/jquery.jqplot-1.0.0b2_r1012/jqplot.cursor.min.js"></script>
+<script type="text/javascript" src="{{{lib_url}}}/jquery.jqplot-1.0.0b2_r1012/jqplot.canvasTextRenderer.min.js"></script>
+<script type="text/javascript" src="{{{lib_url}}}/jquery.jqplot-1.0.0b2_r1012/jqplot.canvasAxisTickRenderer.min.js"></script>
+<script type="text/javascript" src="{{{lib_url}}}/jquery.jqplot-1.0.0b2_r1012/jqplot.enhancedLegendRenderer.min.js"></script>
+<script type="text/javascript" src="{{{lib_url}}}/jquery.jqplot-1.0.0b2_r1012/jqplot.logAxisRenderer.min.js"></script>
+<link rel="stylesheet" type="text/css" href="{{{lib_url}}}/jquery.jqplot-1.0.0b2_r1012/jquery.jqplot.min.css"/>
 
 <style type="text/css">
     .jqplot-title {font-family:arial, sans serif; font-size:large }
@@ -410,6 +412,7 @@
     #chart { height:100%; width:100% }
     #button-trend { position:absolute; bottom:30px; }
     #button-logScale { position:absolute; bottom:0px; }
+    #button-showCorrectOnly { position:absolute; bottom:0px; right:0px; }
 </style>
 
 <script type="text/javascript">
@@ -446,11 +449,7 @@
       var currentRow = tableBody.rows[i];
 
       if(!$(currentRow).is(":visible")) {
-<<<<<<< HEAD
-	continue;
-=======
           continue;
->>>>>>> 0130aa4d
       }
 
       for (j = 0; j < indices.length; j++) {
@@ -458,10 +457,12 @@
         var currentCell = currentRow.cells[index];
 
         var value;
-        if (header === 'status') {
+        if (graphData.showCorrectOnly && currentCell.className.indexOf('correct') != 0) {
+            value = null;
+        } else if (header === 'status') {
             if (currentCell.className.indexOf('correct') == 0)     value = 1;
-            else if (currentCell.className.indexOf('wrong') == 0)  value = 0;
-            else                                                  value = -1;
+            else if (currentCell.className.indexOf('wrong') == 0)  value = -1;
+            else                                                   value = 0;
         } else {
           value = parseFloat(currentCell.textContent);
           if (value == 0 && graphData.isLogScale) {
@@ -489,7 +490,12 @@
             array.push(line[j][1]);
         }
 
-        array.sort( function(a, b) { return a - b;} ); // compare numbers!
+        // compare numbers, NaN and Null are handled as positive infinity
+        array.sort( function(a, b) {
+            if (a == null || isNaN(a)) return 1;
+            if (b == null || isNaN(b)) return -1;
+            return a - b;
+            } );
 
         var newLine = [];
         for (j = 0; j < line.length; j++) {
@@ -507,15 +513,24 @@
     var xTicks = [];
     var maxLength = 40;
     var tableBody = $('#dataTable > tbody')[0];
+
     if (useNums) { // collect some numbers
+      var step = (tableBody.rows.length > 10) ? 5 : 1;
+      var counter = 0;
       for(i = 0; i < tableBody.rows.length; i++) {
-        xTicks.push([i, ((i%5)?" ":" " + i)]);
+        if($(tableBody.rows[i]).is(":visible")) {
+          xTicks.push([counter, ((counter%step)?" ":" " + counter)]);
+          counter++;
+        }
       }
     } else { // collect names of the files
-      for(i = 0; i < tableBody.rows.length; i++) {
-        var name = tableBody.rows[i].cells[0].textContent;
-        if (name.length > maxLength) { name = name.substring(0, maxLength) + "..."; }
-        xTicks.push([i, name]);
+        for(i = 0; i < tableBody.rows.length; i++) {
+        var currentRow = tableBody.rows[i];
+        if($(currentRow).is(":visible")) {
+          var name = currentRow.cells[0].textContent;
+          if (name.length > maxLength) { name = name.substring(0, maxLength) + "..."; }
+          xTicks.push([i, name]);
+        }
       }
     }
     return xTicks;
@@ -538,14 +553,11 @@
 
     var indices = getColumnIndicesForHeader(header);
     var tableHead = $('#dataTable > thead')[0];
-    var tool = 0;  // rowindex for tool, date, test
-    var date = 3;
-    var test = 4;
     for (i = 0; i < indices.length; i++) {
         var index = indices[i];
-        labels.push(tableHead.rows[tool].cells[headerArray[tool][index]].textContent + " " +
-                    tableHead.rows[date].cells[headerArray[date][index]].textContent + " " +
-                    tableHead.rows[test].cells[headerArray[test][index]].textContent);
+        labels.push(tableHead.rows[TOOL_ROW].cells[headerArray[TOOL_ROW][index]].textContent + " " +
+                    tableHead.rows[DATE_ROW].cells[headerArray[DATE_ROW][index]].textContent + " " +
+                    tableHead.rows[TEST_ROW].cells[headerArray[TEST_ROW][index]].textContent);
     }
     return labels;
 };
@@ -607,6 +619,7 @@
     header : null,
     isTrend : false,
     isLogScale : false,
+    showCorrectOnly : false,
 };
 
 function toggleTrend() {
@@ -619,6 +632,10 @@
     showPlot();
 }
 
+function toggleShowCorrectOnly() {
+    graphData.showCorrectOnly = !graphData.showCorrectOnly;
+    showPlot();
+}
 
 function showPlot() {
     $('#contentPaneBackground').trigger('click'); // cleanup
@@ -629,7 +646,8 @@
 
     $('#contentPane').append('<div id="chart"></div>',
                    '<button id="button-trend"></button>',
-                   '<button id="button-logScale"></button>');
+                   '<button id="button-logScale"></button>',
+                   '<button id="button-showCorrectOnly"></button>');
 
     var button = $('#button-trend')[0];
     button.onclick = function() { toggleTrend(); };
@@ -638,6 +656,10 @@
     var button = $('#button-logScale')[0];
     button.onclick = function() { toggleLogScale(); };
     button.textContent = graphData.isLogScale ?  'Use linear scale' : 'Use log scale';
+
+    var button = $('#button-showCorrectOnly')[0];
+    button.onclick = function() { toggleShowCorrectOnly(); };
+    button.textContent = graphData.showCorrectOnly ?  'Show all files' : 'Show correct only';
 
     showContentPane();
     $('#contentPaneBackground').click(function(event){
