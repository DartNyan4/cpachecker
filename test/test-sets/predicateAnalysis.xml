<?xml version="1.0"?>
<!DOCTYPE benchmark SYSTEM "benchmark.dtd">
<benchmark tool="cpachecker" timelimit="1800" memlimit="2000">
  <test>
    <sourcefiles>
      <includesfile>VeriSec.set</includesfile>
      <include>../programs/linux-kernel/*.cil.c</include>
      <includesfile>../programs/benchmarks/Concurrency.set</includesfile>
      <includesfile>../programs/benchmarks/ControlFlowInteger.set</includesfile>
      <includesfile>../programs/benchmarks/HeapManipulation.set</includesfile>
      <includesfile>../programs/benchmarks/SystemC.set</includesfile>
      <includesfile>../programs/benchmarks/DeviceDrivers.set</includesfile>
    </sourcefiles>
    <sourcefiles>
      <includesfile>../programs/benchmarks/DeviceDrivers64.set</includesfile>
<<<<<<< HEAD
      <option name="-setprop">cpa.predicate.machineModel=Linux64</option>
=======
      <option name="-setprop">analysis.machineModel=Linux64</option>
>>>>>>> 2e97aac4
    </sourcefiles>
    <option name="-noout"/>
    <option name="-predicateAnalysis"/>
    <option name="-heap">1200M</option>
  </test>
  <columns>
    <column title="total">time for CPAchecker</column>
    <column title="reached">reached set</column>
    <column title="abstractions">Number of abstractions</column>
    <column title="refinements">Number of refinements</column>
    <column title="ref time">Time for refinements</column>
    <column title="cpa time">time for CPA algorithm</column>
  </columns>
</benchmark><|MERGE_RESOLUTION|>--- conflicted
+++ resolved
@@ -13,11 +13,7 @@
     </sourcefiles>
     <sourcefiles>
       <includesfile>../programs/benchmarks/DeviceDrivers64.set</includesfile>
-<<<<<<< HEAD
-      <option name="-setprop">cpa.predicate.machineModel=Linux64</option>
-=======
       <option name="-setprop">analysis.machineModel=Linux64</option>
->>>>>>> 2e97aac4
     </sourcefiles>
     <option name="-noout"/>
     <option name="-predicateAnalysis"/>
