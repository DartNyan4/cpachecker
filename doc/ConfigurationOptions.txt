--- conflicted
+++ resolved
@@ -2407,13 +2407,8 @@
 pcc.partitioning.bestfirst.balancePrecision = 1.0d
 
 # Evaluation function to determine exploration order of best-first-search
-<<<<<<< HEAD
-pcc.partitioning.bestfirst.evaluationFunction = BEST_IMPROVEMENT_FIRST
-  enum:     [BEST_IMPROVEMENT_FIRST, BREADTH_FIRST, DEPTH_FIRST]
-=======
 pcc.partitioning.bestfirst.chosenFunction = BEST_IMPROVEMENT_FIRST
   enum:     [BREADTH_FIRST, DEPTH_FIRST, BEST_IMPROVEMENT_FIRST]
->>>>>>> 311be219
 
 # Balance criterion for pairwise optimization of partitions
 pcc.partitioning.fm.balanceCriterion = 1.5d
