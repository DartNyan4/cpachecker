--- conflicted
+++ resolved
@@ -23,7 +23,6 @@
  */
 package org.sosy_lab.cpachecker.cpa.interval;
 
-import java.math.BigInteger;
 import java.util.Collection;
 import java.util.Collections;
 import java.util.HashSet;
@@ -86,8 +85,7 @@
 import org.sosy_lab.cpachecker.exceptions.UnrecognizedCFAEdgeException;
 
 @Options(prefix="cpa.interval")
-public class IntervalAnalysisTransferRelation implements TransferRelation
-{
+public class IntervalAnalysisTransferRelation implements TransferRelation {
   @Option(description="decides whether one (false) or two (true) successors should be created "
     + "when an inequality-check is encountered")
   private boolean splitIntervals = false;
@@ -96,19 +94,17 @@
    */
   private static final String RETURN_VARIABLE_BASE_NAME = "___cpa_temp_result_var_";
 
-  private final Set<String> globalVars = new HashSet<String>();
+  private final Set<String> globalVars = new HashSet<>();
 
   @Option(description="at most that many intervals will be tracked per variable")
   private int threshold = 0;
 
-  public IntervalAnalysisTransferRelation(Configuration config) throws InvalidConfigurationException
-  {
+  public IntervalAnalysisTransferRelation(Configuration config) throws InvalidConfigurationException {
     config.inject(this);
   }
 
   @Override
-  public Collection<? extends AbstractState> getAbstractSuccessors (AbstractState element, Precision precision, CFAEdge cfaEdge) throws CPATransferException
-  {
+  public Collection<? extends AbstractState> getAbstractSuccessors(AbstractState element, Precision precision, CFAEdge cfaEdge) throws CPATransferException {
     Collection<? extends AbstractState> successors  = null;
 
     AbstractState successor                         = null;
@@ -116,8 +112,7 @@
     IntervalAnalysisState intervalElement           = (IntervalAnalysisState)element;
 
     // check the type of the edge
-    switch (cfaEdge.getEdgeType())
-    {
+    switch (cfaEdge.getEdgeType()) {
       // if edge is a statement edge, e.g. a = b + c
       case StatementEdge:
         CStatementEdge statementEdge = (CStatementEdge)cfaEdge;
@@ -142,7 +137,7 @@
         break;
 
       case BlankEdge:
-        successor = intervalElement.clone();
+        successor = IntervalAnalysisState.copyOf(intervalElement);
         break;
 
       case FunctionCallEdge:
@@ -177,44 +172,38 @@
    * @return new abstract state.
    */
   private IntervalAnalysisState handleFunctionReturn(IntervalAnalysisState element, CFunctionReturnEdge functionReturnEdge)
-    throws UnrecognizedCCodeException
-  {
+    throws UnrecognizedCCodeException {
     CFunctionSummaryEdge summaryEdge = functionReturnEdge.getSummaryEdge();
 
     CFunctionCall expression = summaryEdge.getExpression();
 
-    IntervalAnalysisState newElement = element.getPreviousState().clone();
+    IntervalAnalysisState newElement = IntervalAnalysisState.copyOf(element.getPreviousState());
 
     String callerFunctionName = functionReturnEdge.getSuccessor().getFunctionName();
     String calledFunctionName = functionReturnEdge.getPredecessor().getFunctionName();
 
     // expression is an assignment operation, e.g. a = g(b);
-    if (expression instanceof CFunctionCallAssignmentStatement)
-    {
+    if (expression instanceof CFunctionCallAssignmentStatement) {
       CFunctionCallAssignmentStatement funcExp = (CFunctionCallAssignmentStatement)expression;
 
       CExpression operand1 = funcExp.getLeftHandSide();
 
       // left hand side of the expression has to be a variable
-      if ((operand1 instanceof CIdExpression) || (operand1 instanceof CFieldReference))
-      {
+      if ((operand1 instanceof CIdExpression) || (operand1 instanceof CFieldReference)) {
         String assignedVariableName = operand1.toASTString();
 
         String returnedVariableName = calledFunctionName + "::" + RETURN_VARIABLE_BASE_NAME;
 
-        for (String globalVar : globalVars)
-        {
+        for (String globalVar : globalVars) {
           // if the assigned variable represents global variable, set the global variable to the value of the returning variable or unknown
-          if (globalVar.equals(assignedVariableName))
-          {
+          if (globalVar.equals(assignedVariableName)) {
             Interval interval = element.contains(returnedVariableName) ? element.getInterval(returnedVariableName) : Interval.createUnboundInterval();
 
             newElement.addInterval(globalVar, interval, this.threshold);
           }
 
           // import the global variables into the scope of the called function
-          else
-          {
+          else {
             Interval interval = element.contains(globalVar) ? element.getInterval(globalVar) : Interval.createUnboundInterval();
 
             newElement.addInterval(globalVar, interval, this.threshold);
@@ -222,8 +211,7 @@
         }
 
         // set the value of the assigned variable to the value of the returned variable
-        if (!globalVars.contains(assignedVariableName))
-        {
+        if (!globalVars.contains(assignedVariableName)) {
           Interval interval = element.contains(returnedVariableName) ? element.getInterval(returnedVariableName) : Interval.createUnboundInterval();
 
           newElement.addInterval(constructVariableName(assignedVariableName, callerFunctionName), interval, this.threshold);
@@ -231,23 +219,16 @@
       }
 
       // a* = b(); TODO: for now, nothing is done here, but cloning the current element
-<<<<<<< HEAD
-      else if (operand1 instanceof CUnaryExpression && ((CUnaryExpression)operand1).getOperator() == UnaryOperator.STAR) {
-        return element.clone();
-=======
       else if (operand1 instanceof CPointerExpression) {
         return IntervalAnalysisState.copyOf(element);
->>>>>>> 30d65383
       } else {
         throw new UnrecognizedCCodeException("on function return", summaryEdge, operand1);
       }
     }
 
     // import the global variables back into the scope of the calling function
-    else if (expression instanceof CFunctionCallStatement)
-    {
-      for (String globalVar : globalVars)
-      {
+    else if (expression instanceof CFunctionCallStatement) {
+      for (String globalVar : globalVars) {
           Interval interval = element.contains(globalVar) ? element.getInterval(globalVar) : Interval.createUnboundInterval();
 
           newElement.addInterval(globalVar, interval, this.threshold);
@@ -268,8 +249,7 @@
    * @throws UnrecognizedCCodeException
    */
   private IntervalAnalysisState handleFunctionCall(IntervalAnalysisState previousElement, CFunctionCallEdge callEdge, CFAEdge edge)
-    throws UnrecognizedCCodeException
-  {
+    throws UnrecognizedCCodeException {
     CFunctionEntryNode functionEntryNode = callEdge.getSuccessor();
 
     String calledFunctionName = functionEntryNode.getFunctionName();
@@ -278,13 +258,12 @@
     List<String> parameterNames = functionEntryNode.getFunctionParameterNames();
     List<CExpression> arguments  = callEdge.getArguments();
 
-    assert(parameterNames.size() == arguments.size());
+    assert (parameterNames.size() == arguments.size());
 
     IntervalAnalysisState newElement = new IntervalAnalysisState(previousElement);
 
     // import global variables into the current scope first
-    for (String globalVar : globalVars)
-    {
+    for (String globalVar : globalVars) {
       if (previousElement.contains(globalVar)) {
         newElement.addInterval(globalVar, previousElement.getInterval(globalVar), threshold);
       }
@@ -293,8 +272,7 @@
     ExpressionValueVisitor visitor = new ExpressionValueVisitor(previousElement, callerFunctionName, edge);
 
     // set the interval of each formal parameter to the interval of its respective actual parameter
-    for (int i = 0; i < arguments.size(); i++)
-    {
+    for (int i = 0; i < arguments.size(); i++) {
       //Interval interval = evaluateInterval(previousElement, arguments.get(i), callerFunctionName, callEdge);
       // get value of actual parameter in caller function context
       Interval interval = arguments.get(i).accept(visitor);
@@ -316,10 +294,8 @@
    * @return the successor elements
    */
   private IntervalAnalysisState handleExitFromFunction(IntervalAnalysisState element, CExpression expression, CReturnStatementEdge returnEdge, CFAEdge edge)
-    throws UnrecognizedCCodeException
-  {
-    if (expression == null)
-     {
+    throws UnrecognizedCCodeException {
+    if (expression == null) {
       expression = CNumericTypes.ZERO; // this is the default in C
     }
 
@@ -339,26 +315,16 @@
    * @return the successor elements
    */
   private Collection<? extends AbstractState> handleAssumption(IntervalAnalysisState element, CExpression expression, CFAEdge cfaEdge, boolean truthValue)
-    throws UnrecognizedCCodeException
-  {
+    throws UnrecognizedCCodeException {
     // first, unpack the expression to deal with a raw assumption
-    if (expression instanceof CUnaryExpression)
-    {
+    if (expression instanceof CUnaryExpression) {
       CUnaryExpression unaryExp = ((CUnaryExpression)expression);
 
-      switch (unaryExp.getOperator())
-      {
+      switch (unaryExp.getOperator()) {
         // remove negation
         case NOT:
           return handleAssumption(element, unaryExp.getOperand(), cfaEdge, !truthValue);
 
-<<<<<<< HEAD
-        case STAR:
-          // *exp - don't know anything
-          return soleSuccessor(element.clone());
-
-=======
->>>>>>> 30d65383
         default:
           throw new UnrecognizedCCodeException("unexpected operator in assumption", cfaEdge, unaryExp);
       }
@@ -371,17 +337,10 @@
 
     // a plain (boolean) identifier, e.g. if (a)
     else if (expression instanceof CIdExpression) {
-<<<<<<< HEAD
-      return handleAssumption(element, convertToBinaryAssume((CIdExpression)expression), cfaEdge, truthValue);
-    } else if (expression instanceof CBinaryExpression)
-    {
-      IntervalAnalysisState newElement = element.clone();
-=======
       // this is simplified in the frontend
       throw new UnrecognizedCCodeException("unexpected expression in assumption", cfaEdge, expression);
     } else if (expression instanceof CBinaryExpression) {
       IntervalAnalysisState newElement = IntervalAnalysisState.copyOf(element);
->>>>>>> 30d65383
 
       BinaryOperator operator = ((CBinaryExpression)expression).getOperator();
       CExpression operand1 = ((CBinaryExpression)expression).getOperand1();
@@ -392,8 +351,7 @@
       Interval interval1 = operand1.accept(visitor);
       Interval interval2 = operand2.accept(visitor);
 
-      switch (operator)
-      {
+      switch (operator) {
         case MINUS:
         case PLUS:
           Interval result = null;
@@ -432,8 +390,7 @@
     return noSuccessors();
   }
 
-  private Collection<? extends AbstractState> processAssumption(IntervalAnalysisState element, BinaryOperator operator, CExpression operand1, CExpression operand2, boolean truthValue, CFAEdge cfaEdge) throws UnrecognizedCCodeException
-  {
+  private Collection<? extends AbstractState> processAssumption(IntervalAnalysisState element, BinaryOperator operator, CExpression operand1, CExpression operand2, boolean truthValue, CFAEdge cfaEdge) throws UnrecognizedCCodeException {
     if (!truthValue) {
       return processAssumption(element, negateOperator(operator), operand1, operand2, !truthValue, cfaEdge);
     }
@@ -444,10 +401,10 @@
     Interval orgInterval2 = operand2.accept(visitor);
 
     //Interval orgInterval1 = evaluateInterval(element, operand1, cfaEdge.getPredecessor().getFunctionName(), cfaEdge);
-    Interval tmpInterval1 = orgInterval1.clone();
+    Interval tmpInterval1 = orgInterval1;
 
     //Interval orgInterval2 = evaluateInterval(element, operand2, cfaEdge.getPredecessor().getFunctionName(), cfaEdge);
-    Interval tmpInterval2 = orgInterval2.clone();
+    Interval tmpInterval2 = orgInterval2;
 
     String variableName1 = constructVariableName(operand1.toASTString(), cfaEdge.getPredecessor().getFunctionName());
     String variableName2 = constructVariableName(operand2.toASTString(), cfaEdge.getPredecessor().getFunctionName());
@@ -457,11 +414,9 @@
     boolean isIdOp2 = operand2 instanceof CIdExpression;
 
     // a < b, a < 1
-    if (operator == BinaryOperator.LESS_THAN)
-    {
+    if (operator == BinaryOperator.LESS_THAN) {
       // a may be less than b, so there can be a successor
-      if (tmpInterval1.mayBeLessThan(tmpInterval2))
-      {
+      if (tmpInterval1.mayBeLessThan(tmpInterval2)) {
         if (isIdOp1) {
           element.addInterval(variableName1, orgInterval1.limitUpperBoundBy(tmpInterval2.minus(1L)), threshold);
         }
@@ -474,11 +429,9 @@
     }
 
     // a <= b, a <= 1
-    else if (operator == BinaryOperator.LESS_EQUAL)
-    {
+    else if (operator == BinaryOperator.LESS_EQUAL) {
       // a may be less or equal than b, so there can be a successor
-      if (tmpInterval1.mayBeLessOrEqualThan(tmpInterval2))
-      {
+      if (tmpInterval1.mayBeLessOrEqualThan(tmpInterval2)) {
         if (isIdOp1) {
           element.addInterval(variableName1, orgInterval1.limitUpperBoundBy(tmpInterval2), threshold);
         }
@@ -491,11 +444,9 @@
     }
 
     // a > b, a > 1
-    else if (operator == BinaryOperator.GREATER_THAN)
-    {
+    else if (operator == BinaryOperator.GREATER_THAN) {
       // a may be greater than b, so there can be a successor
-      if (tmpInterval1.mayBeGreaterThan(tmpInterval2))
-      {
+      if (tmpInterval1.mayBeGreaterThan(tmpInterval2)) {
         if (isIdOp1) {
           element.addInterval(variableName1, orgInterval1.limitLowerBoundBy(tmpInterval2.plus(1L)), threshold);
         }
@@ -508,11 +459,9 @@
     }
 
     // a >= b, a >= 1
-    else if (operator == BinaryOperator.GREATER_EQUAL)
-    {
+    else if (operator == BinaryOperator.GREATER_EQUAL) {
       // a may be greater or equal than b, so there can be a successor
-      if (tmpInterval1.mayBeGreaterOrEqualThan(tmpInterval2))
-      {
+      if (tmpInterval1.mayBeGreaterOrEqualThan(tmpInterval2)) {
         if (isIdOp1) {
           element.addInterval(variableName1, orgInterval1.limitLowerBoundBy(tmpInterval2), threshold);
         }
@@ -525,11 +474,9 @@
     }
 
     // a == b, a == 1
-    else if (operator == BinaryOperator.EQUALS)
-    {
+    else if (operator == BinaryOperator.EQUALS) {
       // a and b intersect, so they may have the same value, so they may be equal
-      if (tmpInterval1.intersects(tmpInterval2))
-      {
+      if (tmpInterval1.intersects(tmpInterval2)) {
         if (isIdOp1) {
           element.addInterval(variableName1, orgInterval1.intersect(tmpInterval2), threshold);
         }
@@ -542,34 +489,30 @@
     }
 
     // a != b, a != 1
-    else if (operator == BinaryOperator.NOT_EQUALS)
-    {
+    else if (operator == BinaryOperator.NOT_EQUALS) {
       // a = [x, x] = b => a and b are always equal, so there can't be a successor
       if (tmpInterval1.isSingular() && tmpInterval1.equals(tmpInterval2)) {
         return noSuccessors();
       }
 
       // TODO: currently depends on the fact that operand1 is a identifier, while operand2 is a literal
-      if (splitIntervals && isIdOp1 && !isIdOp2)
-      {
+      if (splitIntervals && isIdOp1 && !isIdOp2) {
         IntervalAnalysisState newElement = null;
 
-        Collection<IntervalAnalysisState> successors = new LinkedList<IntervalAnalysisState>();
+        Collection<IntervalAnalysisState> successors = new LinkedList<>();
 
         Interval result = null;
 
-        if (!(result = orgInterval1.intersect(Interval.createUpperBoundedInterval(orgInterval2.getLow() - 1L))).isEmpty())
-        {
-          newElement = element.clone();
+        if (!(result = orgInterval1.intersect(Interval.createUpperBoundedInterval(orgInterval2.getLow() - 1L))).isEmpty()) {
+          newElement = IntervalAnalysisState.copyOf(element);
 
           newElement.addInterval(variableName1, result, threshold);
 
           successors.add(newElement);
         }
 
-        if (!(result = orgInterval1.intersect(Interval.createLowerBoundedInterval(orgInterval2.getLow() + 1L))).isEmpty())
-        {
-          newElement = element.clone();
+        if (!(result = orgInterval1.intersect(Interval.createLowerBoundedInterval(orgInterval2.getLow() + 1L))).isEmpty()) {
+          newElement = IntervalAnalysisState.copyOf(element);
 
           newElement.addInterval(variableName1, result, threshold);
 
@@ -591,8 +534,7 @@
    * @param operator
    * @return the negated counter part of the given operator
    */
-  private BinaryOperator negateOperator(BinaryOperator operator)
-  {
+  private BinaryOperator negateOperator(BinaryOperator operator) {
     switch (operator) {
       case EQUALS:
         return BinaryOperator.NOT_EQUALS;
@@ -627,9 +569,8 @@
    * @return the successor element
    */
   private IntervalAnalysisState handleDeclaration(IntervalAnalysisState element, CDeclarationEdge declarationEdge)
-  throws UnrecognizedCCodeException
-  {
-    IntervalAnalysisState newElement = element.clone();
+  throws UnrecognizedCCodeException {
+    IntervalAnalysisState newElement = IntervalAnalysisState.copyOf(element);
     if (declarationEdge.getDeclaration() instanceof CVariableDeclaration) {
         CVariableDeclaration decl = (CVariableDeclaration)declarationEdge.getDeclaration();
 
@@ -639,17 +580,15 @@
         }
 
         // if this is a global variable, add it to the list of global variables
-        if (decl.isGlobal())
-        {
-          globalVars.add(decl.getName().toString());
+        if (decl.isGlobal()) {
+          globalVars.add(decl.getName());
 
           Interval interval;
 
           CInitializer init = decl.getInitializer();
 
           // global variables may be initialized explicitly on the spot ...
-          if (init instanceof CInitializerExpression)
-          {
+          if (init instanceof CInitializerExpression) {
             CExpression exp = ((CInitializerExpression)init).getExpression();
 
             interval = evaluateInterval(element, exp, "", declarationEdge);
@@ -657,14 +596,13 @@
             interval = new Interval(0L);
           }
 
-          String varName = constructVariableName(decl.getName().toString(), "");
+          String varName = constructVariableName(decl.getName(), "");
 
           newElement.addInterval(varName, interval, this.threshold);
         }
 
         // non-global variables are initialized with an unbound interval
-        else
-        {
+        else {
           String varName = constructVariableName(decl.getName(), declarationEdge.getPredecessor().getFunctionName());
 
           newElement.addInterval(varName, Interval.createUnboundInterval(), this.threshold);
@@ -685,15 +623,14 @@
    * @throws UnrecognizedCCodeException
    */
   private IntervalAnalysisState handleStatement(IntervalAnalysisState element, CStatement expression, CFAEdge cfaEdge)
-    throws UnrecognizedCCodeException
-  {
+    throws UnrecognizedCCodeException {
     // expression is an assignment operation, e.g. a = b;
     if (expression instanceof CAssignment) {
       return handleAssignment(element, (CAssignment)expression, cfaEdge);
     } else if (expression instanceof CFunctionCallStatement) {
-      return element.clone();
+      return IntervalAnalysisState.copyOf(element);
     } else if (expression instanceof CExpressionStatement) {
-      return element.clone();
+      return IntervalAnalysisState.copyOf(element);
     } else {
       throw new UnrecognizedCCodeException("unknown statement", cfaEdge, expression);
     }
@@ -709,31 +646,24 @@
    * TODO pointer dereferencing via strengthening
    */
   private IntervalAnalysisState handleAssignment(IntervalAnalysisState element, CAssignment assignExpression, CFAEdge cfaEdge)
-    throws UnrecognizedCCodeException
-  {
+    throws UnrecognizedCCodeException {
     CExpression op1 = assignExpression.getLeftHandSide();
     CRightHandSide op2 = assignExpression.getRightHandSide();
 
     // a = ?
-    if (op1 instanceof CIdExpression)
-    {
+    if (op1 instanceof CIdExpression) {
       ExpressionValueVisitor visitor = new ExpressionValueVisitor(element, cfaEdge.getPredecessor().getFunctionName(), cfaEdge);
 
       return handleAssignmentToVariable(((CIdExpression)op1).getName(), op2, visitor);
     }
 
     // TODO: assignment to pointer, *a = ?
-<<<<<<< HEAD
-    else if (op1 instanceof CUnaryExpression && ((CUnaryExpression)op1).getOperator() == UnaryOperator.STAR) {
-      return element.clone();
-=======
     else if (op1 instanceof CPointerExpression) {
       return IntervalAnalysisState.copyOf(element);
->>>>>>> 30d65383
     } else if (op1 instanceof CFieldReference) {
-      return element.clone();
+      return IntervalAnalysisState.copyOf(element);
     } else if (op1 instanceof CArraySubscriptExpression) {
-      return element.clone();
+      return IntervalAnalysisState.copyOf(element);
     } else {
       throw new UnrecognizedCCodeException("left operand of assignment has to be a variable", cfaEdge, op1);
     }
@@ -748,11 +678,10 @@
    * @return the successor element
    */
   private IntervalAnalysisState handleAssignmentToVariable(String lParam, CRightHandSide expression, ExpressionValueVisitor v)
-    throws UnrecognizedCCodeException
-  {
+    throws UnrecognizedCCodeException {
     Interval value = expression.accept(v);
 
-    IntervalAnalysisState newElement = v.state.clone();
+    IntervalAnalysisState newElement = IntervalAnalysisState.copyOf(v.state);
     String variableName = constructVariableName(lParam, v.functionName);
 
     newElement.addInterval(variableName, value, this.threshold);
@@ -771,17 +700,14 @@
    */
   //getExpressionValue
   private Interval evaluateInterval(IntervalAnalysisState element, CRightHandSide expression, String functionName, CFAEdge cfaEdge)
-    throws UnrecognizedCCodeException
-  {
-    if (expression instanceof CLiteralExpression)
-    {
+    throws UnrecognizedCCodeException {
+    if (expression instanceof CLiteralExpression) {
       Long value = parseLiteral((CLiteralExpression)expression, cfaEdge);
 
       return (value == null) ? Interval.createUnboundInterval() : new Interval(value, value);
     }
 
-    else if (expression instanceof CIdExpression)
-    {
+    else if (expression instanceof CIdExpression) {
       String varName = constructVariableName(((CIdExpression)expression).getName(), functionName);
 
       return (element.contains(varName)) ? element.getInterval(varName) : Interval.createUnboundInterval();
@@ -789,15 +715,13 @@
 
     else if (expression instanceof CCastExpression) {
       return evaluateInterval(element, ((CCastExpression)expression).getOperand(), functionName, cfaEdge);
-    } else if (expression instanceof CUnaryExpression)
-    {
+    } else if (expression instanceof CUnaryExpression) {
       CUnaryExpression unaryExpression = (CUnaryExpression)expression;
 
       UnaryOperator unaryOperator = unaryExpression.getOperator();
       CExpression unaryOperand = unaryExpression.getOperand();
 
-      switch (unaryOperator)
-      {
+      switch (unaryOperator) {
         case MINUS:
           Interval interval = evaluateInterval(element, unaryOperand, functionName, cfaEdge);
 
@@ -813,15 +737,13 @@
     }
 
     // added for expression "if (! (req_a___0 + 50 == rsp_d___0))" in "systemc/mem_slave_tlm.1.cil.c"
-    else if (expression instanceof CBinaryExpression)
-    {
+    else if (expression instanceof CBinaryExpression) {
       CBinaryExpression binaryExpression = (CBinaryExpression)expression;
 
       Interval interval1 = evaluateInterval(element, binaryExpression.getOperand1(), functionName, cfaEdge);
       Interval interval2 = evaluateInterval(element, binaryExpression.getOperand2(), functionName, cfaEdge);
 
-      switch (binaryExpression.getOperator())
-      {
+      switch (binaryExpression.getOperator()) {
         case PLUS:
           return interval1.plus(interval2);
 
@@ -841,8 +763,7 @@
    * @return a number or null if the parsing failed
    * @throws UnrecognizedCCodeException
    */
-  private static Long parseLiteral(CLiteralExpression expression, CFAEdge edge) throws UnrecognizedCCodeException
-  {
+  private static Long parseLiteral(CLiteralExpression expression, CFAEdge edge) throws UnrecognizedCCodeException {
     if (expression instanceof CIntegerLiteralExpression) {
       return ((CIntegerLiteralExpression)expression).asLong();
 
@@ -867,8 +788,7 @@
    * @param functionName
    * @return a scoped variable name
    */
-  public String constructVariableName(String variableName, String functionName)
-  {
+  public String constructVariableName(String variableName, String functionName) {
     if (globalVars.contains(variableName)) {
       return variableName;
     }
@@ -878,13 +798,11 @@
 
   @Override
   public Collection<? extends AbstractState> strengthen(AbstractState element, List<AbstractState> elements,
-      CFAEdge cfaEdge, Precision precision) throws UnrecognizedCCodeException
-  {
+      CFAEdge cfaEdge, Precision precision) throws UnrecognizedCCodeException {
     assert element instanceof IntervalAnalysisState;
     IntervalAnalysisState intervalElement = (IntervalAnalysisState)element;
 
-    for (AbstractState elem : elements)
-    {
+    for (AbstractState elem : elements) {
       if (elem instanceof PointerState) {
         return strengthen(intervalElement, (PointerState)elem, cfaEdge, precision);
       }
@@ -894,32 +812,16 @@
   }
 
   private Collection<? extends AbstractState> strengthen(IntervalAnalysisState intervalElement,
-      PointerState pointerElement, CFAEdge cfaEdge, Precision precision) throws UnrecognizedCCodeException
-  {
+      PointerState pointerElement, CFAEdge cfaEdge, Precision precision) throws UnrecognizedCCodeException {
     return null;
   }
 
-  private Collection<? extends AbstractState> soleSuccessor(AbstractState successor)
-  {
+  private Collection<? extends AbstractState> soleSuccessor(AbstractState successor) {
     return Collections.singleton(successor);
   }
 
-  private Collection<? extends AbstractState> noSuccessors()
-  {
+  private Collection<? extends AbstractState> noSuccessors() {
     return Collections.emptySet();
-  }
-
-  private CBinaryExpression convertToBinaryAssume(CIdExpression expression)
-  {
-    CIntegerLiteralExpression zero = new CIntegerLiteralExpression(expression.getFileLocation(),
-                                                                         expression.getExpressionType(),
-                                                                         BigInteger.ZERO);
-
-    return new CBinaryExpression(expression.getFileLocation(),
-                                    expression.getExpressionType(),
-                                    expression,
-                                    zero,
-                                    BinaryOperator.NOT_EQUALS);
   }
 
   /**
@@ -949,8 +851,7 @@
     }
 
     @Override
-    public Interval visit(CBinaryExpression binaryExpression) throws UnrecognizedCCodeException
-    {
+    public Interval visit(CBinaryExpression binaryExpression) throws UnrecognizedCCodeException {
       Interval interval1 = binaryExpression.getOperand1().accept(this);
       Interval interval2 = binaryExpression.getOperand2().accept(this);
 
@@ -958,8 +859,7 @@
         return Interval.createUnboundInterval();
       }
 
-      switch (binaryExpression.getOperator())
-      {
+      switch (binaryExpression.getOperator()) {
         case PLUS:
           return interval1.plus(interval2);
 
@@ -1051,8 +951,7 @@
     }
 
     @Override
-    public Interval visit(CIdExpression identifier) throws UnrecognizedCCodeException
-    {
+    public Interval visit(CIdExpression identifier) throws UnrecognizedCCodeException {
       if (identifier.getDeclaration() instanceof CEnumerator) {
         return new Interval(((CEnumerator)identifier.getDeclaration()).getValue());
       }
