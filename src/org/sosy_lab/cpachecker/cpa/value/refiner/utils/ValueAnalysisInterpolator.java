
/*
 *  CPAchecker is a tool for configurable software verification.
 *  This file is part of CPAchecker.
 *
 *  Copyright (C) 2007-2014  Dirk Beyer
 *  All rights reserved.
 *
 *  Licensed under the Apache License, Version 2.0 (the "License");
 *  you may not use this file except in compliance with the License.
 *  You may obtain a copy of the License at
 *
 *      http://www.apache.org/licenses/LICENSE-2.0
 *
 *  Unless required by applicable law or agreed to in writing, software
 *  distributed under the License is distributed on an "AS IS" BASIS,
 *  WITHOUT WARRANTIES OR CONDITIONS OF ANY KIND, either express or implied.
 *  See the License for the specific language governing permissions and
 *  limitations under the License.
 *
 *
 *  CPAchecker web page:
 *    http://cpachecker.sosy-lab.org
 */
package org.sosy_lab.cpachecker.cpa.value.refiner.utils;

import static com.google.common.collect.Iterables.skip;

import java.util.ArrayDeque;
import java.util.Collection;
import java.util.Deque;
import java.util.List;
import java.util.Set;

import org.sosy_lab.common.Pair;
import org.sosy_lab.common.configuration.Configuration;
import org.sosy_lab.common.configuration.InvalidConfigurationException;
import org.sosy_lab.common.log.LogManager;
import org.sosy_lab.cpachecker.cfa.CFA;
import org.sosy_lab.cpachecker.cfa.model.CFAEdge;
import org.sosy_lab.cpachecker.cfa.model.CFAEdgeType;
import org.sosy_lab.cpachecker.cfa.types.Type;
import org.sosy_lab.cpachecker.core.ShutdownNotifier;
import org.sosy_lab.cpachecker.core.defaults.VariableTrackingPrecision;
import org.sosy_lab.cpachecker.cpa.arg.ARGState;
import org.sosy_lab.cpachecker.cpa.arg.MutableARGPath;
import org.sosy_lab.cpachecker.cpa.value.ValueAnalysisState;
import org.sosy_lab.cpachecker.cpa.value.ValueAnalysisState.MemoryLocation;
import org.sosy_lab.cpachecker.cpa.value.ValueAnalysisTransferRelation;
import org.sosy_lab.cpachecker.cpa.value.refiner.ValueAnalysisInterpolationBasedRefiner.ValueAnalysisInterpolant;
import org.sosy_lab.cpachecker.cpa.value.type.Value;
import org.sosy_lab.cpachecker.exceptions.CPAException;
import org.sosy_lab.cpachecker.exceptions.CPATransferException;

import com.google.common.collect.Iterables;

public class ValueAnalysisInterpolator {
  /**
   * the shutdownNotifier in use
   */
  private final ShutdownNotifier shutdownNotifier;

  /**
   * the transfer relation in use
   */
  private final ValueAnalysisTransferRelation transfer;

  /**
   * the precision in use
   */
  private final VariableTrackingPrecision precision;

  /**
   * the number of interpolations
   */
  private int numberOfInterpolationQueries = 0;

  /**
   * the error path checker to be used for feasibility checks
   */
  private final ValueAnalysisFeasibilityChecker checker;

  /**
   * constant to denote that a transition did not yield a successor
   */
  private static final ValueAnalysisState NO_SUCCESSOR = null;

  /**
   * This method acts as the constructor of the class.
   */
  public ValueAnalysisInterpolator(final Configuration pConfig,final LogManager pLogger,
      final ShutdownNotifier pShutdownNotifier, final CFA pCfa)
          throws InvalidConfigurationException {

    try {
      shutdownNotifier  = pShutdownNotifier;
      checker           = new ValueAnalysisFeasibilityChecker(pLogger, pCfa, pConfig);
      transfer          = new ValueAnalysisTransferRelation(Configuration.builder().build(), pLogger, pCfa);
      precision         = VariableTrackingPrecision.createStaticPrecision(pConfig, pCfa.getVarClassification());
    }
    catch (InvalidConfigurationException e) {
      throw new InvalidConfigurationException("Invalid configuration for checking path: " + e.getMessage(), e);
    }
  }

  /**
   * This method derives an interpolant for the given error path and interpolation state.
   *
   * @param pErrorPath the path to check
   * @param pOffset offset of the state at where to start the current interpolation
   * @param pInputInterpolant the input interpolant
   * @param callStack the stack at where to start interpolation
   * @param useDefRelation the use-def relation, containing the variables relevant for proving the infeasibility
   * of the target assumption
   * @throws CPAException
   * @throws InterruptedException
   */
  public ValueAnalysisInterpolant deriveInterpolant(
      final List<CFAEdge> pErrorPath,
      final int pOffset,
      final ValueAnalysisInterpolant pInputInterpolant,
      final Deque<ValueAnalysisState> callStack,
      final Set<MemoryLocation> useDefRelation) throws CPAException, InterruptedException {
    numberOfInterpolationQueries = 0;

    // create initial state, based on input interpolant, and create initial successor by consuming the next edge
    ValueAnalysisState initialState = pInputInterpolant.createValueAnalysisState();

    // get successor and update callstack
    ValueAnalysisState initialSuccessor = getInitialSuccessor(initialState, pErrorPath.get(pOffset), callStack);

    if (initialSuccessor == NO_SUCCESSOR) {
      return ValueAnalysisInterpolant.FALSE;
    }

    // if initial state and successor are equal, return the input interpolant
    // in general, this returned interpolant might be stronger than needed, but only in very rare cases,
    // the weaker interpolant would be different from the input interpolant, so we spare the effort
    if (initialState.equals(initialSuccessor)) {
      return pInputInterpolant;
    }

    // if the current edge just changes the names of variables (e.g. function arguments, returned variables)
    // then return the input interpolant with those renamings
    if (isOnlyVariableRenamingEdge(pErrorPath.get(pOffset))) {
      return initialSuccessor.createInterpolant();
    }

    // restrict candidate interpolant to use-def relation, to reduce the number of itp-queries
    if (!useDefRelation.isEmpty()) {
      initialSuccessor.retainAll(useDefRelation);
    }

    Iterable<CFAEdge> remainingErrorPath = skip(pErrorPath, pOffset + 1);

    // if the remaining path, i.e., the suffix, is contradicting by itself, then return the TRUE interpolant
    if (initialSuccessor.getSize() > 1 && isSuffixContradicting(remainingErrorPath, new ArrayDeque<ValueAnalysisState>(/*empty*/))) {
      return ValueAnalysisInterpolant.TRUE;
    }

    // try to forget a variable:
    // first search such a variable in all callstack-states, then the current initialState

    // TODO disabled, because the stack contains too much information,
    //      and it is not changed during analysis of functioncall
    //for (ValueAnalysisState stackState : callStack) {
    //  checkPathWithoutVariable(remainingErrorPath, new ArrayDeque<>(callStack), initialSuccessor, stackState);
    //}
    checkPathWithoutVariable(remainingErrorPath, new ArrayDeque<>(callStack), initialSuccessor, initialSuccessor);

    return initialSuccessor.createInterpolant();
  }

  private void checkPathWithoutVariable( Iterable<CFAEdge> remainingErrorPath, ArrayDeque<ValueAnalysisState> callStack,
          ValueAnalysisState initialSuccessor, ValueAnalysisState modifiableState)
          throws InterruptedException, CPAException {
    for (MemoryLocation currentMemoryLocation : initialSuccessor.getTrackedMemoryLocations()) {
      shutdownNotifier.shutdownIfNecessary();

<<<<<<< HEAD
      // temporarily remove the value of the current memory location from the rawInterpolant
      Value value = modifiableState.forget(currentMemoryLocation);

      // check if the remaining path now becomes feasible
      if (isRemainingPathFeasible(remainingErrorPath, initialSuccessor, callStack)) {
        initialSuccessor.assignConstant(currentMemoryLocation, value);
=======
      // temporarily remove the value of the current memory location from the candidate interpolant
      Pair<Value, Type> value = initialSuccessor.forget(currentMemoryLocation);

      // check if the remaining path now becomes feasible
      if (isRemainingPathFeasible(remainingErrorPath, initialSuccessor)) {
        initialSuccessor.assignConstant(currentMemoryLocation, value.getFirst(), value.getSecond());
>>>>>>> c726dfd1
      }
    }
  }

  /**
   * This method checks, if the given error path is contradicting in itself.
   *
   * @param errorPath the error path to check.
   * @return true, if the given error path is contradicting in itself, else false
   * @throws InterruptedException
   * @throws CPAException
   */
  private boolean isSuffixContradicting(Iterable<CFAEdge> errorPath, ArrayDeque<ValueAnalysisState> callstack) throws CPAException, InterruptedException {
    return !isRemainingPathFeasible(errorPath, new ValueAnalysisState(), callstack);
  }

  /**
   * This method returns the number of performed interpolations.
   *
   * @return the number of performed interpolations
   */
  public int getNumberOfInterpolationQueries() {
    return numberOfInterpolationQueries;
  }

  /**
   * This method gets the initial successor, i.e. the state following the initial state.
   *
   * @param initialState the initial state, i.e. the state represented by the input interpolant.
   * @param initialEdge the initial edge of the error path
   * @return the initial successor
   * @throws CPATransferException
   */
  private ValueAnalysisState getInitialSuccessor(ValueAnalysisState initialState, CFAEdge initialEdge, Deque<ValueAnalysisState> callstack)
      throws CPATransferException {

      // we enter a function, so lets add the previous state to the stack
      if (initialEdge.getEdgeType() == CFAEdgeType.FunctionCallEdge) {
        callstack.addLast(initialState);
      }

      // TODO revisit code for empty callStack?
      // --> remainingErrorPath begins somewhere in the middle and is started with an empty state,
      // --> rebuilding would be useless, because without information it changes nothing.

      // we leave a function, so rebuild return-state before assigning the return-value.
      if (initialEdge.getEdgeType() == CFAEdgeType.FunctionReturnEdge) {
        assert !callstack.isEmpty() : "callstack should not be empty, because the path starts at root node.";
        // rebuild states with info from previous state
        final ValueAnalysisState callState = callstack.removeLast();
        initialState = initialState.rebuildStateAfterFunctionCall(callState);
      }

    Collection<ValueAnalysisState> successors = transfer.getAbstractSuccessorsForEdge(
        initialState,
        precision,
        initialEdge);

    return Iterables.getOnlyElement(successors, NO_SUCCESSOR);
  }

  /**
   * This method checks, whether or not the (remaining) error path is feasible when starting with the given (pseudo) initial state.
   *
   * @param remainingErrorPath the error path to check feasibility on
   * @param state the (pseudo) initial state
   * @return true, it the path is feasible, else false
   * @throws InterruptedException
   * @throws CPAException
   */
  private boolean isRemainingPathFeasible(Iterable<CFAEdge> remainingErrorPath, ValueAnalysisState state,
                                          ArrayDeque<ValueAnalysisState> callstack)
      throws CPAException, InterruptedException {
    numberOfInterpolationQueries++;

    MutableARGPath argErrorPath = new MutableARGPath();

    for (CFAEdge edge : remainingErrorPath) {
      argErrorPath.add(Pair.<ARGState, CFAEdge>of(null, edge));
    }

    return checker.isFeasible(argErrorPath, state, callstack);
  }


  /**
   * This method checks, if the given edge is only renaming variables.
   *
   * @param cfaEdge the CFA edge to check
   * @return true, if the given edge is only renaming variables
   */
  private boolean isOnlyVariableRenamingEdge(CFAEdge cfaEdge) {
    return
        // renames from calledFn::___cpa_temp_result_var_ to callerFN::assignedVar
        // if the former is relevant, so is the latter
        cfaEdge.getEdgeType() == CFAEdgeType.FunctionReturnEdge

        // for the next two edge types this would also work, but variables
        // from the calling/returning function would be added to interpolant
        // as they are not "cleaned up" by the transfer relation
        // so these two stay out for now

        //|| cfaEdge.getEdgeType() == CFAEdgeType.FunctionCallEdge
        //|| cfaEdge.getEdgeType() == CFAEdgeType.ReturnStatementEdge
        ;
  }
}<|MERGE_RESOLUTION|>--- conflicted
+++ resolved
@@ -177,21 +177,12 @@
     for (MemoryLocation currentMemoryLocation : initialSuccessor.getTrackedMemoryLocations()) {
       shutdownNotifier.shutdownIfNecessary();
 
-<<<<<<< HEAD
-      // temporarily remove the value of the current memory location from the rawInterpolant
-      Value value = modifiableState.forget(currentMemoryLocation);
+      // temporarily remove the value of the current memory location from the candidate interpolant
+      Pair<Value, Type> value = modifiableState.forget(currentMemoryLocation);
 
       // check if the remaining path now becomes feasible
       if (isRemainingPathFeasible(remainingErrorPath, initialSuccessor, callStack)) {
-        initialSuccessor.assignConstant(currentMemoryLocation, value);
-=======
-      // temporarily remove the value of the current memory location from the candidate interpolant
-      Pair<Value, Type> value = initialSuccessor.forget(currentMemoryLocation);
-
-      // check if the remaining path now becomes feasible
-      if (isRemainingPathFeasible(remainingErrorPath, initialSuccessor)) {
         initialSuccessor.assignConstant(currentMemoryLocation, value.getFirst(), value.getSecond());
->>>>>>> c726dfd1
       }
     }
   }
