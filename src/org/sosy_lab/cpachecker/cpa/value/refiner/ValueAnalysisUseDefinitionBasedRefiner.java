--- conflicted
+++ resolved
@@ -165,13 +165,8 @@
     numberOfRefinements++;
 
     try {
-<<<<<<< HEAD
-      ValueAnalysisFeasibilityChecker checker = new ValueAnalysisFeasibilityChecker(logger, cfa);
+      ValueAnalysisFeasibilityChecker checker = new ValueAnalysisFeasibilityChecker(logger, cfa, config);
       List<MutableARGPath> prefixes                  = checker.getInfeasilbePrefixes(errorPath, new ValueAnalysisState(), new ArrayDeque<ValueAnalysisState>());
-=======
-      ValueAnalysisFeasibilityChecker checker = new ValueAnalysisFeasibilityChecker(logger, cfa, config);
-      List<MutableARGPath> prefixes                  = checker.getInfeasilbePrefixes(errorPath, new ValueAnalysisState());
->>>>>>> c726dfd1
 
       ErrorPathClassifier classifier          = new ErrorPathClassifier(cfa.getVarClassification(), cfa.getLoopStructure());
       errorPath                               = classifier.obtainPrefix(prefixPreference, errorPath, prefixes);
