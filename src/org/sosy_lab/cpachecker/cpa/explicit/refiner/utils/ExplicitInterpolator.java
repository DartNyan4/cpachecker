
/*
 *  CPAchecker is a tool for configurable software verification.
 *  This file is part of CPAchecker.
 *
 *  Copyright (C) 2007-2014  Dirk Beyer
 *  All rights reserved.
 *
 *  Licensed under the Apache License, Version 2.0 (the "License");
 *  you may not use this file except in compliance with the License.
 *  You may obtain a copy of the License at
 *
 *      http://www.apache.org/licenses/LICENSE-2.0
 *
 *  Unless required by applicable law or agreed to in writing, software
 *  distributed under the License is distributed on an "AS IS" BASIS,
 *  WITHOUT WARRANTIES OR CONDITIONS OF ANY KIND, either express or implied.
 *  See the License for the specific language governing permissions and
 *  limitations under the License.
 *
 *
 *  CPAchecker web page:
 *    http://cpachecker.sosy-lab.org
 */
package org.sosy_lab.cpachecker.cpa.explicit.refiner.utils;

import static com.google.common.collect.Iterables.skip;

import java.util.Collection;
import java.util.HashMap;
import java.util.HashSet;
import java.util.List;
import java.util.Set;

import org.sosy_lab.common.LogManager;
import org.sosy_lab.common.configuration.Configuration;
import org.sosy_lab.common.configuration.InvalidConfigurationException;
import org.sosy_lab.common.configuration.Option;
import org.sosy_lab.common.configuration.Options;
import org.sosy_lab.cpachecker.cfa.CFA;
import org.sosy_lab.cpachecker.cfa.ast.c.CIdExpression;
import org.sosy_lab.cpachecker.cfa.ast.c.CIdExpressionCollectorVisitor;
import org.sosy_lab.cpachecker.cfa.model.CFAEdge;
import org.sosy_lab.cpachecker.cfa.model.CFAEdgeType;
import org.sosy_lab.cpachecker.cfa.model.c.CAssumeEdge;
import org.sosy_lab.cpachecker.core.ShutdownNotifier;
import org.sosy_lab.cpachecker.core.defaults.ForwardingTransferRelation;
import org.sosy_lab.cpachecker.cpa.explicit.ExplicitPrecision;
import org.sosy_lab.cpachecker.cpa.explicit.ExplicitState;
import org.sosy_lab.cpachecker.cpa.explicit.ExplicitState.MemoryLocation;
import org.sosy_lab.cpachecker.cpa.explicit.ExplicitTransferRelation;
import org.sosy_lab.cpachecker.cpa.explicit.ExplicitValueBase;
import org.sosy_lab.cpachecker.cpa.explicit.refiner.ExplicitInterpolationBasedExplicitRefiner.ExplicitValueInterpolant;
import org.sosy_lab.cpachecker.exceptions.CPAException;
import org.sosy_lab.cpachecker.exceptions.CPATransferException;
import org.sosy_lab.cpachecker.util.CFAUtils.Loop;
import org.sosy_lab.cpachecker.util.VariableClassification;

import com.google.common.base.Optional;
import com.google.common.collect.Lists;

@Options(prefix="cpa.explicit.interpolation")
public class ExplicitInterpolator {
  @Option(description="whether or not to ignore the semantics of loop-leaving-assume-edges during interpolation - "
      + "this avoids to have loop-counters in the interpolant")
  private boolean ignoreLoopsExitAssumes = true;

  @Option(description="whether or not to use use-definition information from the error paths" +
      "to optimize the interpolation process")
  private boolean applyUseDefInformation = true;

  /**
   * the shutdownNotifier in use
   */
  private final ShutdownNotifier shutdownNotifier;

  /**
   * the current cfa
   */
  private final CFA cfa;

  /**
   * the transfer relation in use
   */
  private final ExplicitTransferRelation transfer;

  /**
   * the precision in use
   */
  private final ExplicitPrecision precision;

  /**
   * the collector to get the use-definition information from an error trace
   */
  private final AssumptionClosureCollector assumeCollector;

  /**
   * the set of relevant variables found by the collector
   */
  private Set<String> relevantVariables = null;

  /**
   * the set of assume edges leading out of loops
   */
  private final Set<CAssumeEdge> loopExitAssumes = new HashSet<>();

  /**
   * the set of memory locations appearing in assume edges leading out of loops
   */
  private final Set<MemoryLocation> loopExitMemoryLocations = new HashSet<>();

  /**
   * the number of interpolations
   */
  private int numberOfInterpolations = 0;

  /**
   * This method acts as the constructor of the class.
   */
  public ExplicitInterpolator(final Configuration pConfig,final LogManager pLogger,
      final ShutdownNotifier pShutdownNotifier, final CFA pCfa)
          throws InvalidConfigurationException {

    pConfig.inject(this);


    try {
      shutdownNotifier  = pShutdownNotifier;
      assumeCollector   = new AssumptionClosureCollector();

      cfa               = pCfa;
      transfer          = new ExplicitTransferRelation(Configuration.builder().build(), pLogger, pCfa);
      precision         = new ExplicitPrecision("", Configuration.builder().build(),
          Optional.<VariableClassification>absent());

      initializeLoopInformation();
    }
    catch (InvalidConfigurationException e) {
      throw new InvalidConfigurationException("Invalid configuration for checking path: " + e.getMessage(), e);
    }
  }

  /**
   * This method derives an interpolant for the given error path and interpolation state.
   *
   * @param pErrorPath the path to check
   * @param pOffset offset of the state at where to start the current interpolation
   * @param pInputInterpolant the input interpolant
   * @throws CPAException
   * @throws InterruptedException
   */
  public ExplicitValueInterpolant deriveInterpolant(
      final List<CFAEdge> pErrorPath,
      final int pOffset,
      final ExplicitValueInterpolant pInputInterpolant) throws CPAException, InterruptedException {
    numberOfInterpolations = 0;
<<<<<<< HEAD

    if(pErrorPath.get(pOffset).getEdgeType() == CFAEdgeType.BlankEdge) {
      return pInputInterpolant;
    }
=======
>>>>>>> d80ae283

    // create initial state, based on input interpolant, and create initial successor by consuming the next edge
    ExplicitState initialState      = pInputInterpolant.createExplicitValueState();
    ExplicitState initialSuccessor  = getInitialSuccessor(initialState, pErrorPath.get(pOffset));
    if (initialSuccessor == null) {
      return ExplicitValueInterpolant.FALSE;
    }

    // if initial state and successor are equal, return the input interpolant
    if (initialState.equals(initialSuccessor)) {
      return pInputInterpolant;
    }

    // check if input-interpolant is still strong enough
    if(applyUseDefInformation && !isUseDefInformationAffected(pErrorPath, initialState, initialSuccessor)) {
      return pInputInterpolant;
    }

    // if the current edge just changes the names of variables (e.g. function arguments, returned variables)
    // then return the input interpolant with those renamings
    if (isOnlyVariableRenamingEdge(pErrorPath.get(pOffset))) {
      return new ExplicitValueInterpolant(new HashMap<>(initialSuccessor.getConstantsMapView()));
    }

    // if the remaining path is infeasible by itself, i.e., contradicting by itself, skip interpolation
    Iterable<CFAEdge> remainingErrorPath = skip(pErrorPath, pOffset + 1);
    if (initialSuccessor.getSize() > 1 && !isRemainingPathFeasible(remainingErrorPath, new ExplicitState())) {
      return ExplicitValueInterpolant.TRUE;
    }

<<<<<<< HEAD
    Map<MemoryLocation, ExplicitValueBase> rawInterpolant = new HashMap<>();
=======
    // optimization, which however, leads to too strong interpolants, as the successor is used directly as interpolant
    //if (!isRemainingPathFeasible(remainingErrorPath, initialSuccessor)) {
      //return new ExplicitValueInterpolant(initialSuccessor.getConstantsMapView());
    //}

>>>>>>> d80ae283
    for (MemoryLocation currentMemoryLocation : determineInterpolationCandidates(initialSuccessor)) {
      shutdownNotifier.shutdownIfNecessary();

<<<<<<< HEAD
      // remove the value of the current and all already-found-to-be-irrelevant variables from the successor
      successor.forget(currentMemoryLocation);
      for (Map.Entry<MemoryLocation, ExplicitValueBase> interpolantVariable : rawInterpolant.entrySet()) {
        if (interpolantVariable.getValue() == null) {
          successor.forget(interpolantVariable.getKey());
        }
      }

      // check if the remaining path now becomes feasible,
      // and mark variables as relevant or irrelevant
      if (isRemainingPathFeasible(remainingErrorPath, successor)) {
        rawInterpolant.put(currentMemoryLocation, initialSuccessor.getValueFor(currentMemoryLocation));
      } else {
        rawInterpolant.put(currentMemoryLocation, null);
      }
    }

    return creatFinalInterpolant(rawInterpolant);
  }

  /**
   * This method returns the final interpolant.
   *
   * @param interpolant the interpolant to finalize
   * @return the final interpolant
   */
  private ExplicitValueInterpolant creatFinalInterpolant(Map<MemoryLocation, ExplicitValueBase> interpolant) {
    // interpolant might still contain null-mappings, indicating now-irrelevant memory locations, so remove these
    for(Iterator<Map.Entry<MemoryLocation, ExplicitValueBase>> it = interpolant.entrySet().iterator(); it.hasNext(); ) {
      if(it.next().getValue() == null) {
        it.remove();
      }
    }

    return new ExplicitValueInterpolant(interpolant);
=======
      // temporarily remove the value of the current memory location from the rawInterpolant
      Long value = initialSuccessor.forget(currentMemoryLocation);

      // check if the remaining path now becomes feasible,
      if (isRemainingPathFeasible(remainingErrorPath, initialSuccessor)) {
        initialSuccessor.assignConstant(currentMemoryLocation, value);
      }
    }

    return new ExplicitValueInterpolant(new HashMap<>(initialSuccessor.getConstantsMapView()));
>>>>>>> d80ae283
  }

  /**
   * This method returns a (possibly) reordered collection of interpolation candidates, which favors non-loop variables
   * to be part of the interpolant.
   *
   * @param explicitState the collection of interpolation candidates, encoded in an explicit-value state
   * @return a (possibly) reordered collection of interpolation candidates
   */
  private Collection<MemoryLocation> determineInterpolationCandidates(ExplicitState explicitState) {
    Set<MemoryLocation> trackedMemoryLocations = explicitState.getTrackedMemoryLocations();

    List<MemoryLocation> reOrderedMemoryLocations = Lists.newArrayListWithCapacity(trackedMemoryLocations.size());

    // move loop-variables to the front - being checked for relevance earlier minimizes their impact on feasibility
    for(MemoryLocation currentMemoryLocation : trackedMemoryLocations) {
      if(loopExitMemoryLocations.contains(currentMemoryLocation)) {
        reOrderedMemoryLocations.add(0, currentMemoryLocation);
      } else {
        reOrderedMemoryLocations.add(currentMemoryLocation);
      }
    }

    return reOrderedMemoryLocations;
  }

  /**
   * This method returns the number of performed interpolations.
   *
   * @return the number of performed interpolations
   */
  public int getNumberOfInterpolations() {
    return numberOfInterpolations;
  }

  /**
   * This method gets the initial successor, i.e. the state following the initial state.
   *
   * @param initialState the initial state, i.e. the state represented by the input interpolant.
   * @param initialEdge the initial edge of the error path
   * @return the initial successor
   * @throws CPATransferException
   */
  private ExplicitState getInitialSuccessor(ExplicitState initialState, CFAEdge initialEdge)
      throws CPATransferException {
    Collection<ExplicitState> successors = transfer.getAbstractSuccessors(
        initialState,
        precision,
        initialEdge);

    return successors.isEmpty() ? null : successors.iterator().next();
  }

  /**
   * This method checks, whether or not the (remaining) error path is feasible when starting with the given (pseudo) initial state.
   *
   * @param remainingErrorPath the error path to check feasibility on
   * @param state the (pseudo) initial state
   * @return true, it the path is feasible, else false
   * @throws CPATransferException
   */
  private boolean isRemainingPathFeasible(Iterable<CFAEdge> remainingErrorPath, ExplicitState state)
      throws CPATransferException {
    numberOfInterpolations++;

    for(CFAEdge currentEdge : remainingErrorPath) {
      if(loopExitAssumes.contains(currentEdge)) {
        continue;
      }

      Collection<ExplicitState> successors = transfer.getAbstractSuccessors(
        state,
        precision,
        currentEdge);

      if(successors.isEmpty()) {
        return false;
      }

      state = successors.iterator().next();
    }
    return true;
  }

  /**
   * This method checks if through the initial edge, memory locations in the use-def chain got changed.
   *
   * @param pErrorPath the error current path
   * @param initialState the initial state
   * @param initialSuccessor the immediate successor of the initial state
   * @return true, if memory locations in the use-def chain got changed, else false
   */
  private boolean isUseDefInformationAffected(final List<CFAEdge> pErrorPath,
      ExplicitState initialState, ExplicitState initialSuccessor) {
    relevantVariables = assumeCollector.obtainUseDefInformation(pErrorPath);

    boolean isUseDefInformationAffected = false;
    for(MemoryLocation memoryLocation : initialState.getDifference(initialSuccessor)) {
      if(relevantVariables.contains(memoryLocation.getAsSimpleString())) {
        isUseDefInformationAffected = true;
      } else {
        initialSuccessor.forget(memoryLocation.getAsSimpleString());
      }
    }

    return isUseDefInformationAffected;
  }

  /**
   * This method checks, if the given edge is only renaming variables.
   *
   * @param cfaEdge the CFA edge to check
   * @return true, if the given edge is only renaming variables
   */
  private boolean isOnlyVariableRenamingEdge(CFAEdge cfaEdge) {
    return
        // renames from calledFn::___cpa_temp_result_var_ to callerFN::assignedVar
        // if the former is relevant, so is the latter
        cfaEdge.getEdgeType() == CFAEdgeType.FunctionReturnEdge

        // for the next two edge types this would also work, but variables
        // from the calling/returning function would be added to interpolant
        // as they are not "cleaned up" by the transfer relation
        // so these two stay out for now

        //|| cfaEdge.getEdgeType() == CFAEdgeType.FunctionCallEdge
        //|| cfaEdge.getEdgeType() == CFAEdgeType.ReturnStatementEdge
        ;
  }

  /**
   * This method initializes the loop-information which is used during interpolation.
   */
  private void initializeLoopInformation() {
    for(Loop l : cfa.getLoopStructure().get().values()) {
      for(CFAEdge currentEdge : l.getOutgoingEdges()) {
        if(currentEdge instanceof CAssumeEdge) {
          loopExitAssumes.add((CAssumeEdge)currentEdge);
        }
      }
    }

    for(CAssumeEdge assumeEdge : loopExitAssumes) {
      CIdExpressionCollectorVisitor collector = new CIdExpressionCollectorVisitor();
      assumeEdge.getExpression().accept(collector);

      for (CIdExpression id : collector.getReferencedIdExpressions()) {
        String scope = ForwardingTransferRelation.isGlobal(id) ? null : assumeEdge.getPredecessor().getFunctionName();

        if(scope == null) {
          loopExitMemoryLocations.add(MemoryLocation.valueOf(id.getName()));
        } else {
          loopExitMemoryLocations.add(MemoryLocation.valueOf(scope, id.getName(), 0));
        }
      }
    }

    // clear the set of assume edges if the respective option is not set
    if(!ignoreLoopsExitAssumes) {
      loopExitAssumes.clear();
    }
  }
}<|MERGE_RESOLUTION|>--- conflicted
+++ resolved
@@ -30,6 +30,7 @@
 import java.util.HashMap;
 import java.util.HashSet;
 import java.util.List;
+import java.util.Map;
 import java.util.Set;
 
 import org.sosy_lab.common.LogManager;
@@ -154,13 +155,6 @@
       final int pOffset,
       final ExplicitValueInterpolant pInputInterpolant) throws CPAException, InterruptedException {
     numberOfInterpolations = 0;
-<<<<<<< HEAD
-
-    if(pErrorPath.get(pOffset).getEdgeType() == CFAEdgeType.BlankEdge) {
-      return pInputInterpolant;
-    }
-=======
->>>>>>> d80ae283
 
     // create initial state, based on input interpolant, and create initial successor by consuming the next edge
     ExplicitState initialState      = pInputInterpolant.createExplicitValueState();
@@ -191,19 +185,16 @@
       return ExplicitValueInterpolant.TRUE;
     }
 
-<<<<<<< HEAD
     Map<MemoryLocation, ExplicitValueBase> rawInterpolant = new HashMap<>();
-=======
     // optimization, which however, leads to too strong interpolants, as the successor is used directly as interpolant
     //if (!isRemainingPathFeasible(remainingErrorPath, initialSuccessor)) {
       //return new ExplicitValueInterpolant(initialSuccessor.getConstantsMapView());
     //}
 
->>>>>>> d80ae283
     for (MemoryLocation currentMemoryLocation : determineInterpolationCandidates(initialSuccessor)) {
       shutdownNotifier.shutdownIfNecessary();
-
-<<<<<<< HEAD
+      ExplicitState successor = initialSuccessor.clone();
+
       // remove the value of the current and all already-found-to-be-irrelevant variables from the successor
       successor.forget(currentMemoryLocation);
       for (Map.Entry<MemoryLocation, ExplicitValueBase> interpolantVariable : rawInterpolant.entrySet()) {
@@ -212,45 +203,23 @@
         }
       }
 
+      // temporarily remove the value of the current memory location from the rawInterpolant
+      ExplicitValueBase value = initialSuccessor.forget(currentMemoryLocation);
+
       // check if the remaining path now becomes feasible,
+
       // and mark variables as relevant or irrelevant
       if (isRemainingPathFeasible(remainingErrorPath, successor)) {
         rawInterpolant.put(currentMemoryLocation, initialSuccessor.getValueFor(currentMemoryLocation));
       } else {
         rawInterpolant.put(currentMemoryLocation, null);
-      }
-    }
-
-    return creatFinalInterpolant(rawInterpolant);
-  }
-
-  /**
-   * This method returns the final interpolant.
-   *
-   * @param interpolant the interpolant to finalize
-   * @return the final interpolant
-   */
-  private ExplicitValueInterpolant creatFinalInterpolant(Map<MemoryLocation, ExplicitValueBase> interpolant) {
-    // interpolant might still contain null-mappings, indicating now-irrelevant memory locations, so remove these
-    for(Iterator<Map.Entry<MemoryLocation, ExplicitValueBase>> it = interpolant.entrySet().iterator(); it.hasNext(); ) {
-      if(it.next().getValue() == null) {
-        it.remove();
-      }
-    }
-
-    return new ExplicitValueInterpolant(interpolant);
-=======
-      // temporarily remove the value of the current memory location from the rawInterpolant
-      Long value = initialSuccessor.forget(currentMemoryLocation);
-
-      // check if the remaining path now becomes feasible,
+
       if (isRemainingPathFeasible(remainingErrorPath, initialSuccessor)) {
         initialSuccessor.assignConstant(currentMemoryLocation, value);
       }
     }
 
     return new ExplicitValueInterpolant(new HashMap<>(initialSuccessor.getConstantsMapView()));
->>>>>>> d80ae283
   }
 
   /**
