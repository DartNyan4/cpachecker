--- conflicted
+++ resolved
@@ -16,11 +16,9 @@
 cpa.bam.blockHeuristic=FunctionPartitioning
 
 cpa.lpi.delayAbstractionUntilStrengthen=false
-<<<<<<< HEAD
-=======
 
 # Currently does not work with intraprocedural liveness; has to be fixed for recursive programs.
->>>>>>> ce2cc198
 liveVar.evaluationStrategy=global
 
+# Force parameters to be in precision in order to generate the summary.
 precision.template.includeFunctionParameters=true
