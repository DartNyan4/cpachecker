/*
 *  CPAchecker is a tool for configurable software verification.
 *  This file is part of CPAchecker.
 *
 *  Copyright (C) 2007-2014  Dirk Beyer
 *  All rights reserved.
 *
 *  Licensed under the Apache License, Version 2.0 (the "License");
 *  you may not use this file except in compliance with the License.
 *  You may obtain a copy of the License at
 *
 *      http://www.apache.org/licenses/LICENSE-2.0
 *
 *  Unless required by applicable law or agreed to in writing, software
 *  distributed under the License is distributed on an "AS IS" BASIS,
 *  WITHOUT WARRANTIES OR CONDITIONS OF ANY KIND, either express or implied.
 *  See the License for the specific language governing permissions and
 *  limitations under the License.
 *
 *
 *  CPAchecker web page:
 *    http://cpachecker.sosy-lab.org
 */
package org.sosy_lab.cpachecker.cpa.bam;

import static org.sosy_lab.cpachecker.util.AbstractStates.*;

import java.util.ArrayList;
import java.util.Collection;
import java.util.Collections;
import java.util.HashMap;
import java.util.HashSet;
import java.util.List;
import java.util.Map;
import java.util.Set;
import java.util.Stack;
import java.util.logging.Level;

import org.sosy_lab.common.Pair;
import org.sosy_lab.common.configuration.Configuration;
import org.sosy_lab.common.configuration.InvalidConfigurationException;
import org.sosy_lab.common.configuration.Option;
import org.sosy_lab.common.configuration.Options;
import org.sosy_lab.common.log.LogManager;
import org.sosy_lab.common.time.Timer;
import org.sosy_lab.common.Triple;
import org.sosy_lab.cpachecker.cfa.blocks.Block;
import org.sosy_lab.cpachecker.cfa.blocks.BlockPartitioning;
import org.sosy_lab.cpachecker.cfa.model.CFAEdge;
import org.sosy_lab.cpachecker.cfa.model.CFANode;
import org.sosy_lab.cpachecker.cfa.model.FunctionEntryNode;
import org.sosy_lab.cpachecker.core.ShutdownNotifier;
import org.sosy_lab.cpachecker.core.algorithm.CPAAlgorithm;
import org.sosy_lab.cpachecker.core.algorithm.CPAAlgorithm.CPAAlgorithmFactory;
import org.sosy_lab.cpachecker.core.interfaces.AbstractState;
import org.sosy_lab.cpachecker.core.interfaces.Precision;
import org.sosy_lab.cpachecker.core.interfaces.Reducer;
import org.sosy_lab.cpachecker.core.interfaces.TransferRelation;
import org.sosy_lab.cpachecker.core.interfaces.pcc.ProofChecker;
import org.sosy_lab.cpachecker.core.reachedset.ReachedSet;
import org.sosy_lab.cpachecker.core.reachedset.ReachedSetFactory;
import org.sosy_lab.cpachecker.cpa.arg.ARGPath;
import org.sosy_lab.cpachecker.cpa.arg.ARGReachedSet;
import org.sosy_lab.cpachecker.cpa.arg.ARGState;
import org.sosy_lab.cpachecker.cpa.callstack.CallstackState;
import org.sosy_lab.cpachecker.exceptions.CPAException;
import org.sosy_lab.cpachecker.exceptions.CPATransferException;
import org.sosy_lab.cpachecker.util.AbstractStates;
import org.sosy_lab.cpachecker.util.CFAUtils;

import com.google.common.collect.HashMultimap;
import com.google.common.collect.Iterables;
import com.google.common.collect.Multimap;

public class BAMTransferRelation implements TransferRelation {

  @Options
  static class PCCInformation {

    @Option(name = "pcc.proofgen.doPCC", description = "")
    private boolean doPCC = false;

    private static PCCInformation instance = null;

    private PCCInformation(Configuration pConfig) throws InvalidConfigurationException {
      pConfig.inject(this);
    }

    public static void instantiate(Configuration pConfig) throws InvalidConfigurationException {
      instance = new PCCInformation(pConfig);
    }

    public static boolean isPCCEnabled() {
      return instance.doPCC;
    }

  }

  private final BAMCache argCache;

  final Map<AbstractState, ReachedSet> abstractStateToReachedSet = new HashMap<>();
  final Map<AbstractState, AbstractState> expandedToReducedCache = new HashMap<>();

  private Block currentBlock;
  private BlockPartitioning partitioning;
  private int depth = 0;
  private final List<Triple<AbstractState, Precision, Block>> stack = new ArrayList<>();

  private final LogManager logger;
  private final CPAAlgorithmFactory algorithmFactory;
  private final TransferRelation wrappedTransfer;
  private final ReachedSetFactory reachedSetFactory;
  private final Reducer wrappedReducer;
  private final BAMCPA bamCPA;
  private final ProofChecker wrappedProofChecker;

  private Map<AbstractState, Precision> forwardPrecisionToExpandedPrecision;
  private Map<Pair<ARGState, Block>, Collection<ARGState>> correctARGsForBlocks = null;

  //Stats
  int maxRecursiveDepth = 0;

  final Timer recomputeARTTimer = new Timer();
  final Timer removeCachedSubtreeTimer = new Timer();
  final Timer removeSubtreeTimer = new Timer();

  boolean breakAnalysis = false;

  public BAMTransferRelation(Configuration pConfig, LogManager pLogger, BAMCPA bamCpa,
                             ProofChecker wrappedChecker, BAMCache cache,
      ReachedSetFactory pReachedSetFactory, ShutdownNotifier pShutdownNotifier) throws InvalidConfigurationException {
    logger = pLogger;
    algorithmFactory = new CPAAlgorithmFactory(bamCpa, logger, pConfig, pShutdownNotifier);
    reachedSetFactory = pReachedSetFactory;
    wrappedTransfer = bamCpa.getWrappedCpa().getTransferRelation();
    wrappedReducer = bamCpa.getReducer();
    PCCInformation.instantiate(pConfig);
    bamCPA = bamCpa;
    wrappedProofChecker = wrappedChecker;
    argCache = cache;

    assert wrappedReducer != null;
  }


  void setForwardPrecisionToExpandedPrecision(
      Map<AbstractState, Precision> pForwardPrecisionToExpandedPrecision) {
    forwardPrecisionToExpandedPrecision = pForwardPrecisionToExpandedPrecision;
  }

  void setBlockPartitioning(BlockPartitioning pManager) {
    partitioning = pManager;
    currentBlock = partitioning.getMainBlock();
  }

  public BlockPartitioning getBlockPartitioning() {
    assert partitioning != null;
    return partitioning;
  }

  @Override
  public Collection<? extends AbstractState> getAbstractSuccessors(
          final AbstractState pState, final Precision pPrecision, final CFAEdge edge)
          throws CPATransferException, InterruptedException {
    final Collection<? extends AbstractState> successors = getAbstractSuccessorsWithoutWrapping(pState, pPrecision, edge);
    return attachAdditionalInfoToCallNodes(successors);
  }

  private Collection<? extends AbstractState> getAbstractSuccessorsWithoutWrapping(
            final AbstractState pState, final Precision pPrecision, final CFAEdge edge)
    throws CPATransferException, InterruptedException {

    forwardPrecisionToExpandedPrecision.clear();

    if (edge != null) {
      // TODO when does this happen?
      return getAbstractSuccessors0(pState, pPrecision, edge);
    }

    CFANode node = extractLocation(pState);

    if (!partitioning.isCallNode(node)) {
      // the easy case: we are in the middle of a block, so just forward to wrapped CPAs
      List<AbstractState> result = new ArrayList<>();
      for (CFAEdge e : CFAUtils.leavingEdges(node)) {
        result.addAll(getAbstractSuccessors0(pState, pPrecision, e));
      }
      return result;
    }

    if (((ARGState)pState).getParents().isEmpty()) {
      // we have already started a new block, so forward directly to wrappedTransfer
      return wrappedTransfer.getAbstractSuccessors(pState, pPrecision, null); // edge is null
    }

    if (isHeadOfMainFunction(node)) {
      // skip main function, TODO Why?
      // TODO already handled in IF-block some lines above?
      return wrappedTransfer.getAbstractSuccessors(pState, pPrecision, null); // edge is null
    }

    // we are a the entryNode of a new block, so we have to start a recursive analysis
    return doRecursiveAnalysis(pState, pPrecision, node);
  }

  private boolean stackContainsCoveringLevel(final List<Triple<AbstractState, Precision, Block>> stack,
                                final Triple<AbstractState, Precision, Block> currentLevel)
      throws CPATransferException, InterruptedException {
    try {
      for (Triple<AbstractState, Precision, Block> level : stack) {
        if (level.getThird() == currentLevel.getThird()
                && bamCPA.isCoveredBy(currentLevel.getFirst(), level.getFirst())) {
          // previously reached state contains 'less' information, it is a super-state of the current state.
          // Thus we would have an endless recursion (with current ).
          // TODO how to compare precisions? equality would be enough
          return true;
        }
      }
      return false;
    } catch (CPAException e) {
      throw new CPATransferException(e.getMessage());
    }
  }

  /** Analyse block, return expanded exit-states. */
  private Collection<AbstractState> analyseBlockAndExpand(
          final AbstractState entryState, final Precision precision, final Block outerSubtree,
          final AbstractState reducedInitialState, final Precision reducedInitialPrecision)
          throws CPATransferException, InterruptedException {

    final Collection<Pair<AbstractState, Precision>> reducedResult =
            getReducedResult(entryState, reducedInitialState, reducedInitialPrecision);

    logger.log(Level.FINER, "Analysis of block ", depth--, "finished");
    logger.log(Level.ALL, "Resulting states:", reducedResult);

    addBlockAnalysisInfo(reducedInitialState);

    if (breakAnalysis) {
      // analysis aborted, so lets abort here too
      // TODO why return element?
      assert reducedResult.size() == 1;
      return Collections.singleton(Iterables.getOnlyElement(reducedResult).getFirst());
    }

    logger.log(Level.FINEST, "Expanding states with initial state", entryState);
    logger.log(Level.FINEST, "Expanding states", reducedResult);
    final Collection<AbstractState> expandedReturnStates = expandResultStates(reducedResult, outerSubtree, entryState, precision);
    logger.log(Level.ALL, "Expanded results:", expandedReturnStates);

    return expandedReturnStates;
  }

  /** Get reduced exit-states for a block. If possible, cached information is used. */
  private Collection<Pair<AbstractState, Precision>> getReducedResult(
          final AbstractState initialState,
          final AbstractState reducedInitialState, final Precision reducedInitialPrecision)
          throws RecursiveAnalysisFailedException, InterruptedException {

    final Collection<Pair<AbstractState, Precision>> reducedResult;

    // try to get previously computed element from cache
    final Pair<ReachedSet, Collection<AbstractState>> pair =
            argCache.get(reducedInitialState, reducedInitialPrecision, currentBlock);
    ReachedSet reached = pair.getFirst();
    final Collection<AbstractState> returnStates = pair.getSecond();

    if (returnStates != null) {
      assert reached != null;
      // cache hit, return element from cache
      logger.log(Level.FINEST, "Cache hit");
      reducedResult = imbueAbstractStatesWithPrecision(reached, returnStates);

    } else {
      if (reached == null) {
        // we have not even cached a partly computed reach-set,
        // so we must compute the subgraph specification from scratch
        reached = createInitialReachedSet(reducedInitialState, reducedInitialPrecision);
        argCache.put(reducedInitialState, reducedInitialPrecision, currentBlock, reached);
        logger.log(Level.FINEST, "Cache miss: starting recursive CPAAlgorithm with new initial reached-set.");
      } else {
        logger.log(Level.FINEST, "Partial cache hit: starting recursive CPAAlgorithm with partial reached-set.");
      }

      try {
        reducedResult = performCompositeAnalysisWithCPAAlgorithm(reached, reducedInitialState, reducedInitialPrecision);
      } catch (CPAException e) {
        throw new RecursiveAnalysisFailedException(e);
      }
    }

    abstractStateToReachedSet.put(initialState, reached);

    return reducedResult;
  }

  /** Reconstruct the resulting state from root-, entry- and expanded-state.
   * Also cleanup and update the ARG with the new build state. */
  private AbstractState getRebuildState(final AbstractState rootState, final AbstractState entryState, final AbstractState expandedState) {
    logger.log(Level.FINEST, "rebuilding state with root state", rootState);
    logger.log(Level.FINEST, "rebuilding state with expanded state", expandedState);
    final AbstractState rebuildState = wrappedReducer.rebuildStateAfterFunctionCall(rootState, expandedState);
    logger.log(Level.FINEST, "rebuilding finished with state", rebuildState);

    // in the ARG of the outer block we have now the connection "rootState <-> expandedState"
    assert ((ARGState)expandedState).getChildren().isEmpty() && ((ARGState)expandedState).getParents().size() == 1:
        "unexpected expanded state: " + expandedState;
    assert ((ARGState)entryState).getChildren().contains(expandedState):
        "successor of entry state " +  entryState + " must be expanded state " + expandedState;

    // we replace this connection with "rootState <-> rebuildState"
    ((ARGState)expandedState).removeFromARG();
    ((ARGState)rebuildState).addParent((ARGState)entryState);

    // also clean up local data structures
    assert expandedToReducedCache.containsKey(expandedState) : "expanded state should be part of the cache: " + expandedState;
    final AbstractState reducedState = expandedToReducedCache.remove(expandedState);
    expandedToReducedCache.put(rebuildState, reducedState);

    assert forwardPrecisionToExpandedPrecision.containsKey(expandedState) : "expanded state should map to some precision: " + expandedState;
    final Precision expandedPrecision = forwardPrecisionToExpandedPrecision.remove(expandedState);
    forwardPrecisionToExpandedPrecision.put(rebuildState, expandedPrecision);

    return rebuildState;
  }

  /** Enters a new block and performs a new analysis or returns result from cache. */
  private Collection<? extends AbstractState> doRecursiveAnalysis(
          final AbstractState initialState, final Precision pPrecision, final CFANode node)
          throws CPATransferException, InterruptedException  {

    //Create ReachSet with node as initial element (+ add corresponding Location+CallStackElement)
    //do an CPA analysis to get the complete reachset
    //if lastElement is error State
    // -> return lastElement and break at precision adjustment
    //else
    // -> compute which states refer to return nodes
    // -> return these states as successor
    // -> cache the result

    logger.log(Level.FINER, "Starting recursive analysis of depth", ++depth);
    logger.log(Level.ALL, "Starting state:", initialState);
    maxRecursiveDepth = Math.max(depth, maxRecursiveDepth);

    final Block outerSubtree = currentBlock;
    currentBlock = partitioning.getBlockForCallNode(node);

    logger.log(Level.FINEST, "Reducing state", initialState);
    final AbstractState reducedInitialState = wrappedReducer.getVariableReducedState(initialState, currentBlock, node);
    final Precision reducedInitialPrecision = wrappedReducer.getVariableReducedPrecision(pPrecision, currentBlock);

    final Collection<? extends AbstractState> resultStates;

    assert !((ARGState)initialState).getParents().isEmpty();

    if (!(node instanceof FunctionEntryNode)) {
      // block is a loop-block
      resultStates = analyseBlockAndExpand(initialState, pPrecision, outerSubtree, reducedInitialState, reducedInitialPrecision);

    } else {
      // function-entry and old block --> begin new block
      // TODO match only recursive function, not all functions

      // get the rootState, that is the abstract state of the functioncall.
      final CallstackState callstackState = extractStateByType(initialState, CallstackState.class);
      final CFANode rootNode = callstackState.getCallNode();
      Collection<ARGState> possibleRootStates = ((ARGState)initialState).getParents();
      assert possibleRootStates.size() == 1 : "too many functioncalls: " + possibleRootStates;
      AbstractState rootState = possibleRootStates.iterator().next();

      final Triple<AbstractState, Precision, Block> currentLevel =
            Triple.of(reducedInitialState, reducedInitialPrecision, currentBlock);

      logger.log(Level.FINEST, "current Stack:", stack);
      logger.log(Level.FINEST, "new Level:", currentLevel);

      if (stackContainsCoveringLevel(stack, currentLevel)) {
        // if level is twice in stack, we have endless recursion.
        // with current knowledge we would never abort unrolling the recursion.
        // lets skip the function and return only a short "summary" of the function.
        logger.logf(Level.INFO, "recursion will cause endless unrolling (with current precision), " +
                "aborting call of function '%s'", rootNode.getFunctionName());

        // cleanup function-call-state, that was needed to determine the reduced state of currentLevel
        //((ARGState)initialState).removeFromARG();

        // skip function-call
        //FunctionSummaryEdge summaryEdge = rootNode.getLeavingSummaryEdge();
        //resultStates = wrappedTransfer.getAbstractSuccessors(rootState, pPrecision, summaryEdge);

        // if we have recursion, lets try the non-recursive path first.
        // either we prove the error and exit,
        // or we get a new refinement, that would not cause a covering stack-level.
        // TODO unroll at least once for special programs?
        resultStates = Collections.EMPTY_SET;

        // current location is "after" the function-return-edge.

      } else {
        // enter block of function-call and start recursive analysis
        stack.add(currentLevel);

        final Collection<AbstractState> expandedFunctionReturnStates = analyseBlockAndExpand(
                initialState, pPrecision, outerSubtree, reducedInitialState, reducedInitialPrecision);

        if (breakAnalysis) {
          // analysis aborted, so lets abort here too
          // TODO why return element?
          assert expandedFunctionReturnStates.size() == 1;
          return expandedFunctionReturnStates;
        }

        // TODO rebuild only if there is recursion
        final Collection<AbstractState> rebuildStates = new ArrayList<>(expandedFunctionReturnStates.size());
        for (final AbstractState expandedState : expandedFunctionReturnStates) {
          rebuildStates.add(getRebuildState(rootState, initialState, expandedState));
        }
        resultStates = rebuildStates;

        final Triple<AbstractState, Precision, Block> lastLevel = stack.remove(stack.size() - 1);
        assert lastLevel.equals(currentLevel);

        // current location is "before" the function-return-edge.
      }
    }

    currentBlock = outerSubtree;

    return resultStates;
  }

  private Collection<? extends AbstractState> getAbstractSuccessors0(AbstractState pElement, Precision pPrecision,
      CFAEdge edge) throws CPATransferException, InterruptedException {
    assert edge != null;

    CFANode currentNode = edge.getPredecessor();

    Block currentNodeBlock = partitioning.getBlockForReturnNode(currentNode);
    if (currentNodeBlock != null && !currentBlock.equals(currentNodeBlock)
        && currentNodeBlock.getNodes().contains(edge.getSuccessor())) {
      // we are not analyzing the block corresponding to currentNode (currentNodeBlock),
      // but the currentNodeBlock is inside of this block,
      // avoid a reanalysis
      return Collections.emptySet();
    }

    if (currentBlock.isReturnNode(currentNode) && !currentBlock.getNodes().contains(edge.getSuccessor())) {
      // do not perform analysis beyond the current block
      return Collections.emptySet();
    }
    return wrappedTransfer.getAbstractSuccessors(pElement, pPrecision, edge);
  }


  static boolean isHeadOfMainFunction(CFANode currentNode) {
    return currentNode instanceof FunctionEntryNode && currentNode.getNumEnteringEdges() == 0;
  }

  private List<AbstractState> expandResultStates(
          final Collection<Pair<AbstractState, Precision>> reducedResult,
          final Block outerSubtree, final AbstractState state, final Precision precision) {
    final List<AbstractState> expandedResult = new ArrayList<>(reducedResult.size());
    for (Pair<AbstractState, Precision> reducedPair : reducedResult) {
      AbstractState reducedState = reducedPair.getFirst();
      Precision reducedPrecision = reducedPair.getSecond();

      AbstractState expandedState =
              wrappedReducer.getVariableExpandedState(state, currentBlock, reducedState);
      expandedToReducedCache.put(expandedState, reducedState);

      Precision expandedPrecision =
              wrappedReducer.getVariableExpandedPrecision(precision, outerSubtree, reducedPrecision);

      ((ARGState)expandedState).addParent((ARGState) state);
      expandedResult.add(expandedState);

      forwardPrecisionToExpandedPrecision.put(expandedState, expandedPrecision);
    }
    return expandedResult;
  }


  /** Analyse the block with a 'recursive' call to the CPAAlgorithm.
   * Then analyse the result and get the returnStates. */
  private Collection<Pair<AbstractState, Precision>> performCompositeAnalysisWithCPAAlgorithm(
          final ReachedSet reached, final AbstractState reducedInitialState, final Precision reducedInitialPrecision)
          throws InterruptedException, CPAException {

    // CPAAlgorithm is not re-entrant due to statistics
    final CPAAlgorithm algorithm = algorithmFactory.newInstance();
    algorithm.run(reached);

    // if the element is an error element
    final Collection<AbstractState> returnStates;
    final AbstractState lastState = reached.getLastState();
    if (isTargetState(lastState)) {
      //found a target state inside a recursive subgraph call
      //this needs to be propagated to outer subgraph (till main is reached)
      returnStates = Collections.singletonList(lastState);

    } else if (reached.hasWaitingState()) {
      //no target state, but waiting elements
      //analysis failed -> also break this analysis
      breakAnalysis = true;
      return Collections.singletonList(Pair.of(reducedInitialState, reducedInitialPrecision));
    } else {
      // get only those states, that are at block-exit.
      // in case of recursion, the block-exit-nodes might also appear in the middle of the block,
      // but the middle states have children, the exit-states have not.
      returnStates = new ArrayList<>();
      for (AbstractState returnState : AbstractStates.filterLocations(reached, currentBlock.getReturnNodes())) {
        if (((ARGState)returnState).getChildren().isEmpty()) {
          returnStates.add(returnState);
        }
      }
    }

    ARGState rootOfBlock = null;
    if (PCCInformation.isPCCEnabled()) {
      if (!(reached.getFirstState() instanceof ARGState)) {
        throw new CPATransferException("Cannot build proof, ARG, for BAM analysis.");
      }
      rootOfBlock = BAMARGUtils.copyARG((ARGState) reached.getFirstState());
    }
    argCache.put(reducedInitialState, reached.getPrecision(reached.getFirstState()),
                 currentBlock, returnStates, rootOfBlock);

    return imbueAbstractStatesWithPrecision(reached, returnStates);
  }

  private List<Pair<AbstractState, Precision>> imbueAbstractStatesWithPrecision(
      ReachedSet pReached, Collection<AbstractState> pElements) {
    List<Pair<AbstractState, Precision>> result = new ArrayList<>();
    for (AbstractState ele : pElements) {
      result.add(Pair.of(ele, pReached.getPrecision(ele)));
    }
    return result;
  }

  private Collection<? extends AbstractState> attachAdditionalInfoToCallNodes(
      Collection<? extends AbstractState> pSuccessors) {
    if (PCCInformation.isPCCEnabled()) {
      List<AbstractState> successorsWithExtendedInfo = new ArrayList<>(pSuccessors.size());
      for (AbstractState elem : pSuccessors) {
        if (!(elem instanceof ARGState)) { return pSuccessors; }
        if (!(elem instanceof BAMARGBlockStartState)) {
          successorsWithExtendedInfo.add(createAdditionalInfo((ARGState) elem));
        } else {
          successorsWithExtendedInfo.add(elem);
        }
      }
      return successorsWithExtendedInfo;
    }
    return pSuccessors;
  }

  protected AbstractState attachAdditionalInfoToCallNode(AbstractState pElem) {
    if (!(pElem instanceof BAMARGBlockStartState) && PCCInformation.isPCCEnabled() && pElem instanceof ARGState) { return createAdditionalInfo((ARGState) pElem); }
    return pElem;
  }

  private ARGState createAdditionalInfo(ARGState pElem) {
    CFANode node = AbstractStates.extractLocation(pElem);
    if (partitioning.isCallNode(node) && !partitioning.getBlockForCallNode(node).equals(currentBlock)) {
      BAMARGBlockStartState replaceWith = new BAMARGBlockStartState(pElem.getWrappedState(), null);
      replaceInARG(pElem, replaceWith);
      return replaceWith;
    }
    return pElem;
  }

  private void replaceInARG(ARGState toReplace, ARGState replaceWith) {
    if (toReplace.isCovered()) {
      replaceWith.setCovered(toReplace.getCoveringState());
    }
    toReplace.uncover();

    toReplace.replaceInARGWith(replaceWith);
  }

  private void addBlockAnalysisInfo(AbstractState pElement) throws CPATransferException {
    if (PCCInformation.isPCCEnabled()) {
      if (argCache.getLastAnalyzedBlock() == null || !(pElement instanceof BAMARGBlockStartState)) { throw new CPATransferException(
          "Cannot build proof, ARG, for BAM analysis."); }
      ((BAMARGBlockStartState) pElement).setAnalyzedBlock(argCache.getLastAnalyzedBlock());
    }
  }

  private ReachedSet createInitialReachedSet(AbstractState initialState, Precision initialPredicatePrecision) {
    ReachedSet reached = reachedSetFactory.create();
    reached.add(initialState, initialPredicatePrecision);
    return reached;
  }

  void removeSubtree(ARGReachedSet mainReachedSet, ARGPath pPath,
      ARGState element, List<Precision> pNewPrecisions,
      List<Class<? extends Precision>> pNewPrecisionTypes,
      Map<ARGState, ARGState> pPathElementToReachedState) {
    removeSubtreeTimer.start();

    final ARGSubtreeRemover argSubtreeRemover = new ARGSubtreeRemover(
            partitioning, wrappedReducer, argCache, reachedSetFactory, abstractStateToReachedSet,
            removeCachedSubtreeTimer, logger);
    argSubtreeRemover.removeSubtree(mainReachedSet, pPath, element,
            pNewPrecisions, pNewPrecisionTypes, pPathElementToReachedState);

    removeSubtreeTimer.stop();
  }

  //returns root of a subtree leading from the root element of the given reachedSet to the target state
  //subtree is represented using children and parents of ARGElements, where newTreeTarget is the ARGState
  //in the constructed subtree that represents target
  ARGState computeCounterexampleSubgraph(ARGState target, ARGReachedSet reachedSet,
                                                 Map<ARGState, ARGState> pPathElementToReachedState)
          throws InterruptedException, RecursiveAnalysisFailedException {
    assert reachedSet.asReachedSet().contains(target);

<<<<<<< HEAD
    //start by creating ARGElements for each node needed in the tree
    Map<ARGState, BackwardARGState> elementsMap = new HashMap<>();
    Stack<ARGState> openElements = new Stack<>();
    ARGState root = null;

    pPathElementToReachedState.put(newTreeTarget, target);
    elementsMap.put(target, newTreeTarget);
    openElements.push(target);
    while (!openElements.empty()) {
      ARGState currentElement = openElements.pop();

      assert reachedSet.asReachedSet().contains(currentElement);

      for (ARGState parent : currentElement.getParents()) {
        if (!elementsMap.containsKey(parent)) {
          //create node for parent in the new subtree
          elementsMap.put(parent, new BackwardARGState(parent.getWrappedState(), null));
          pPathElementToReachedState.put(elementsMap.get(parent), parent);
          //and remember to explore the parent later
          openElements.push(parent);
        }
        CFAEdge edge = parent.getEdgeToChild(currentElement);
        if (edge == null) {
          //this is a summarized call and thus an direct edge could not be found
          //we have the transfer function to handle this case, as our reachSet is wrong
          //(we have to use the cached ones)
          ARGState innerTree =
              computeCounterexampleSubgraph(parent, reachedSet.asReachedSet().getPrecision(parent),
                  elementsMap.get(currentElement), pPathElementToReachedState);
          if (innerTree == null) {
            ARGSubtreeRemover.removeSubtree(reachedSet, parent);
            return null;
          }
          for (ARGState child : innerTree.getChildren()) {
            child.addParent(elementsMap.get(parent));
          }
          innerTree.removeFromARG();
          elementsMap.get(parent).updateDecreaseId();
        } else {
          //normal edge
          //create an edge from parent to current
          elementsMap.get(currentElement).addParent(elementsMap.get(parent));
        }
      }
      if (currentElement.getParents().isEmpty()) {
        assert root == null : "subgraph should not have multiple roots.";
        root = elementsMap.get(currentElement);
      }
    }
    assert root != null;
    return root;
  }

  /**
   * This method looks for the reached set that belongs to (root, rootPrecision),
   * then looks for target in this reached set and constructs a tree from root to target
   * (recursively, if needed).
   * @throws RecursiveAnalysisFailedException
   */
  private ARGState computeCounterexampleSubgraph(ARGState root, Precision rootPrecision, BackwardARGState newTreeTarget,
      Map<ARGState, ARGState> pPathElementToReachedState) throws InterruptedException, RecursiveAnalysisFailedException {
    CFANode rootNode = extractLocation(root);
    Block rootSubtree = partitioning.getBlockForCallNode(rootNode);

    AbstractState reducedRootState = wrappedReducer.getVariableReducedState(root, rootSubtree, rootNode);
    ReachedSet reachSet = abstractStateToReachedSet.get(root);

    //we found the to the root and precision corresponding reach set
    //now try to find the target in the reach set
    ARGState targetARGState = (ARGState) expandedToReducedCache.get(pPathElementToReachedState.get(newTreeTarget));
    if (targetARGState.isDestroyed()) {
      logger.log(Level.FINE,
          "Target state refers to a destroyed ARGState, i.e., the cached subtree is outdated. Updating it.");
      return null;
    }
    assert reachSet.contains(targetARGState);
    //we found the target; now construct a subtree in the ARG starting with targetARTElement
    ARGState result =
        computeCounterexampleSubgraph(targetARGState, new ARGReachedSet(reachSet), newTreeTarget,
                pPathElementToReachedState);
    if (result == null) {
      //enforce recomputation to update cached subtree
      argCache.removeReturnEntry(reducedRootState, reachSet.getPrecision(reachSet.getFirstState()), rootSubtree);
    }
    return result;
=======
    final BAMCEXSubgraphComputer cexSubgraphComputer = new BAMCEXSubgraphComputer(
            partitioning, wrappedReducer, argCache, pPathElementToReachedState,
            abstractStateToReachedSet, expandedToReducedCache, logger);
    return cexSubgraphComputer.computeCounterexampleSubgraph(target, reachedSet, new BAMCEXSubgraphComputer.BackwardARGState(target));
>>>>>>> f59e1f24
  }

  void clearCaches() {
    argCache.clear();
    abstractStateToReachedSet.clear();
  }

  Pair<Block, ReachedSet> getCachedReachedSet(ARGState root, Precision rootPrecision) {
    CFANode rootNode = extractLocation(root);
    Block rootSubtree = partitioning.getBlockForCallNode(rootNode);

    ReachedSet reachSet = abstractStateToReachedSet.get(root);
    assert reachSet != null;
    return Pair.of(rootSubtree, reachSet);
  }

  @Override
  public Collection<? extends AbstractState> strengthen(
      AbstractState pElement, List<AbstractState> pOtherElements,
      CFAEdge pCfaEdge, Precision pPrecision) throws CPATransferException,
      InterruptedException {
    return attachAdditionalInfoToCallNodes(wrappedTransfer.strengthen(pElement, pOtherElements, pCfaEdge, pPrecision));
  }

  public boolean areAbstractSuccessors(AbstractState pState, CFAEdge pCfaEdge,
      Collection<? extends AbstractState> pSuccessors) throws CPATransferException,
      InterruptedException {
    if (pCfaEdge != null) { return wrappedProofChecker.areAbstractSuccessors(pState, pCfaEdge, pSuccessors); }
    return areAbstractSuccessors0(pState, pSuccessors, partitioning.getMainBlock());
  }

  private boolean areAbstractSuccessors0(AbstractState pState,
      Collection<? extends AbstractState> pSuccessors, final Block currentBlock)
      throws CPATransferException,
      InterruptedException {
    // currently cannot deal with blocks for which the set of call nodes and return nodes of that block is not disjunct
    boolean successorExists;

    CFANode node = extractLocation(pState);

    if (partitioning.isCallNode(node) && !isHeadOfMainFunction(node)
        && !partitioning.getBlockForCallNode(node).equals(currentBlock)) {
      // do not support nodes which are call nodes of multiple blocks
      Block analyzedBlock = partitioning.getBlockForCallNode(node);
      try {
        if (!(pState instanceof BAMARGBlockStartState)
            || ((BAMARGBlockStartState) pState).getAnalyzedBlock() == null
            || !bamCPA.isCoveredBy(wrappedReducer.getVariableReducedStateForProofChecking(pState, analyzedBlock, node),
                ((BAMARGBlockStartState) pState).getAnalyzedBlock())) { return false; }
      } catch (CPAException e) {
        throw new CPATransferException("Missing information about block whose analysis is expected to be started at "
            + pState);
      }
      try {
        Collection<ARGState> endOfBlock;
        Pair<ARGState, Block> key = Pair.of(((BAMARGBlockStartState) pState).getAnalyzedBlock(), analyzedBlock);
        if (correctARGsForBlocks != null && correctARGsForBlocks.containsKey(key)) {
          endOfBlock = correctARGsForBlocks.get(key);
        } else {
          Pair<Boolean, Collection<ARGState>> result =
              checkARGBlock(((BAMARGBlockStartState) pState).getAnalyzedBlock(), analyzedBlock);
          if (!result.getFirst()) { return false; }
          endOfBlock = result.getSecond();
          setCorrectARG(key, endOfBlock);
        }

        HashSet<AbstractState> notFoundSuccessors = new HashSet<>(pSuccessors);
        AbstractState expandedState;

        Multimap<CFANode, AbstractState> blockSuccessors = HashMultimap.create();
        for (AbstractState absElement : pSuccessors) {
          ARGState successorElem = (ARGState) absElement;
          blockSuccessors.put(extractLocation(absElement), successorElem);
        }


        for (ARGState leaveB : endOfBlock) {
          successorExists = false;
          expandedState = wrappedReducer.getVariableExpandedStateForProofChecking(pState, analyzedBlock, leaveB);
          for (AbstractState next : blockSuccessors.get(extractLocation(leaveB))) {
            if (bamCPA.isCoveredBy(expandedState, next)) {
              successorExists = true;
              notFoundSuccessors.remove(next);
            }
          }
          if (!successorExists) { return false; }
        }

        if (!notFoundSuccessors.isEmpty()) { return false; }

      } catch (CPAException e) {
        throw new CPATransferException("Checking ARG with root " + ((BAMARGBlockStartState) pState).getAnalyzedBlock()
            + " for block " + currentBlock + "failed.");
      }
    } else {
      HashSet<CFAEdge> usedEdges = new HashSet<>();
      for (AbstractState absElement : pSuccessors) {
        ARGState successorElem = (ARGState) absElement;
        usedEdges.add(((ARGState) pState).getEdgeToChild(successorElem));
      }

      //no call node, check if successors can be constructed with help of CFA edges
      for (int i = 0; i < node.getNumLeavingEdges(); i++) {
        // edge leads to node in inner block
        Block currentNodeBlock = partitioning.getBlockForReturnNode(node);
        if (currentNodeBlock != null && !currentBlock.equals(currentNodeBlock)
            && currentNodeBlock.getNodes().contains(node.getLeavingEdge(i).getSuccessor())) {
          if (usedEdges.contains(node.getLeavingEdge(i))) { return false; }
          continue;
        }
        // edge leaves block, do not analyze, check for call node since if call node is also return node analysis will go beyond current block
        if (!currentBlock.isCallNode(node) && currentBlock.isReturnNode(node)
            && !currentBlock.getNodes().contains(node.getLeavingEdge(i).getSuccessor())) {
          if (usedEdges.contains(node.getLeavingEdge(i))) { return false; }
          continue;
        }
        if (!wrappedProofChecker.areAbstractSuccessors(pState, node.getLeavingEdge(i), pSuccessors)) {
          return false;
        }
      }
    }
    return true;
  }

  private Pair<Boolean, Collection<ARGState>> checkARGBlock(ARGState rootNode,
      final Block currentBlock)
      throws CPAException, InterruptedException {
    Collection<ARGState> returnNodes = new ArrayList<>();
    Set<ARGState> waitingForUnexploredParents = new HashSet<>();
    boolean unexploredParent;
    Stack<ARGState> waitlist = new Stack<>();
    HashSet<ARGState> visited = new HashSet<>();
    HashSet<ARGState> coveredNodes = new HashSet<>();
    ARGState current;

    waitlist.add(rootNode);
    visited.add(rootNode);

    while (!waitlist.isEmpty()) {
      current = waitlist.pop();

      if (current.isTarget()) {
        returnNodes.add(current);
      }

      if (current.isCovered()) {
        coveredNodes.clear();
        coveredNodes.add(current);
        do {
          if (!bamCPA.isCoveredBy(current, current.getCoveringState())) {
            returnNodes = Collections.emptyList();
            return Pair.of(false, returnNodes);
          }
          coveredNodes.add(current);
          if (coveredNodes.contains(current.getCoveringState())) {
            returnNodes = Collections.emptyList();
            return Pair.of(false, returnNodes);
          }
          current = current.getCoveringState();
        } while (current.isCovered());

        if (!visited.contains(current)) {
          unexploredParent = false;
          for (ARGState p : current.getParents()) {
            if (!visited.contains(p) || waitlist.contains(p)) {
              waitingForUnexploredParents.add(current);
              unexploredParent = true;
              break;
            }
          }
          if (!unexploredParent) {
            visited.add(current);
            waitlist.add(current);
          }
        }
        continue;
      }

      CFANode node = extractLocation(current);
      if (currentBlock.isReturnNode(node)) {
        returnNodes.add(current);
      }

      if (!areAbstractSuccessors0(current, current.getChildren(), currentBlock)) {
        returnNodes = Collections.emptyList();
        return Pair.of(false, returnNodes);
      }

      for (ARGState child : current.getChildren()) {
        unexploredParent = false;
        for (ARGState p : child.getParents()) {
          if (!visited.contains(p) || waitlist.contains(p)) {
            waitingForUnexploredParents.add(child);
            unexploredParent = true;
            break;
          }
        }
        if (unexploredParent) {
          continue;
        }
        if (visited.contains(child)) {
          returnNodes = Collections.emptyList();
          return Pair.of(false, returnNodes);
        } else {
          waitingForUnexploredParents.remove(child);
          visited.add(child);
          waitlist.add(child);
        }
      }

    }
    if (!waitingForUnexploredParents.isEmpty()) {
      returnNodes = Collections.emptyList();
      return Pair.of(false, returnNodes);
    }
    return Pair.of(true, returnNodes);
  }

  public void setCorrectARG(Pair<ARGState, Block> pKey, Collection<ARGState> pEndOfBlock){
    if (correctARGsForBlocks == null) {
      correctARGsForBlocks = new HashMap<>();
    }
    correctARGsForBlocks.put(pKey, pEndOfBlock);
  }
}<|MERGE_RESOLUTION|>--- conflicted
+++ resolved
@@ -615,98 +615,10 @@
           throws InterruptedException, RecursiveAnalysisFailedException {
     assert reachedSet.asReachedSet().contains(target);
 
-<<<<<<< HEAD
-    //start by creating ARGElements for each node needed in the tree
-    Map<ARGState, BackwardARGState> elementsMap = new HashMap<>();
-    Stack<ARGState> openElements = new Stack<>();
-    ARGState root = null;
-
-    pPathElementToReachedState.put(newTreeTarget, target);
-    elementsMap.put(target, newTreeTarget);
-    openElements.push(target);
-    while (!openElements.empty()) {
-      ARGState currentElement = openElements.pop();
-
-      assert reachedSet.asReachedSet().contains(currentElement);
-
-      for (ARGState parent : currentElement.getParents()) {
-        if (!elementsMap.containsKey(parent)) {
-          //create node for parent in the new subtree
-          elementsMap.put(parent, new BackwardARGState(parent.getWrappedState(), null));
-          pPathElementToReachedState.put(elementsMap.get(parent), parent);
-          //and remember to explore the parent later
-          openElements.push(parent);
-        }
-        CFAEdge edge = parent.getEdgeToChild(currentElement);
-        if (edge == null) {
-          //this is a summarized call and thus an direct edge could not be found
-          //we have the transfer function to handle this case, as our reachSet is wrong
-          //(we have to use the cached ones)
-          ARGState innerTree =
-              computeCounterexampleSubgraph(parent, reachedSet.asReachedSet().getPrecision(parent),
-                  elementsMap.get(currentElement), pPathElementToReachedState);
-          if (innerTree == null) {
-            ARGSubtreeRemover.removeSubtree(reachedSet, parent);
-            return null;
-          }
-          for (ARGState child : innerTree.getChildren()) {
-            child.addParent(elementsMap.get(parent));
-          }
-          innerTree.removeFromARG();
-          elementsMap.get(parent).updateDecreaseId();
-        } else {
-          //normal edge
-          //create an edge from parent to current
-          elementsMap.get(currentElement).addParent(elementsMap.get(parent));
-        }
-      }
-      if (currentElement.getParents().isEmpty()) {
-        assert root == null : "subgraph should not have multiple roots.";
-        root = elementsMap.get(currentElement);
-      }
-    }
-    assert root != null;
-    return root;
-  }
-
-  /**
-   * This method looks for the reached set that belongs to (root, rootPrecision),
-   * then looks for target in this reached set and constructs a tree from root to target
-   * (recursively, if needed).
-   * @throws RecursiveAnalysisFailedException
-   */
-  private ARGState computeCounterexampleSubgraph(ARGState root, Precision rootPrecision, BackwardARGState newTreeTarget,
-      Map<ARGState, ARGState> pPathElementToReachedState) throws InterruptedException, RecursiveAnalysisFailedException {
-    CFANode rootNode = extractLocation(root);
-    Block rootSubtree = partitioning.getBlockForCallNode(rootNode);
-
-    AbstractState reducedRootState = wrappedReducer.getVariableReducedState(root, rootSubtree, rootNode);
-    ReachedSet reachSet = abstractStateToReachedSet.get(root);
-
-    //we found the to the root and precision corresponding reach set
-    //now try to find the target in the reach set
-    ARGState targetARGState = (ARGState) expandedToReducedCache.get(pPathElementToReachedState.get(newTreeTarget));
-    if (targetARGState.isDestroyed()) {
-      logger.log(Level.FINE,
-          "Target state refers to a destroyed ARGState, i.e., the cached subtree is outdated. Updating it.");
-      return null;
-    }
-    assert reachSet.contains(targetARGState);
-    //we found the target; now construct a subtree in the ARG starting with targetARTElement
-    ARGState result =
-        computeCounterexampleSubgraph(targetARGState, new ARGReachedSet(reachSet), newTreeTarget,
-                pPathElementToReachedState);
-    if (result == null) {
-      //enforce recomputation to update cached subtree
-      argCache.removeReturnEntry(reducedRootState, reachSet.getPrecision(reachSet.getFirstState()), rootSubtree);
-    }
-    return result;
-=======
     final BAMCEXSubgraphComputer cexSubgraphComputer = new BAMCEXSubgraphComputer(
             partitioning, wrappedReducer, argCache, pPathElementToReachedState,
             abstractStateToReachedSet, expandedToReducedCache, logger);
     return cexSubgraphComputer.computeCounterexampleSubgraph(target, reachedSet, new BAMCEXSubgraphComputer.BackwardARGState(target));
->>>>>>> f59e1f24
   }
 
   void clearCaches() {
