--- conflicted
+++ resolved
@@ -165,17 +165,13 @@
   public Collection<? extends AbstractState> getAbstractSuccessors(
           final AbstractState pState, final Precision pPrecision)
           throws CPATransferException, InterruptedException {
-<<<<<<< HEAD
     try {
 
-    final Collection<? extends AbstractState> successors = getAbstractSuccessorsWithoutWrapping(pState, pPrecision, edge);
+    final Collection<? extends AbstractState> successors = getAbstractSuccessorsWithoutWrapping(pState, pPrecision);
 
     assert !Iterables.any(successors, IS_TARGET_STATE) || successors.size() == 1 :
             "target-state should be returned as single-element-collection";
 
-=======
-    final Collection<? extends AbstractState> successors = getAbstractSuccessorsWithoutWrapping(pState, pPrecision);
->>>>>>> 4bc52b4f
     return attachAdditionalInfoToCallNodes(successors);
 
     } catch (CPAException e) {
@@ -184,26 +180,12 @@
   }
 
   private Collection<? extends AbstractState> getAbstractSuccessorsWithoutWrapping(
-<<<<<<< HEAD
-            final AbstractState pState, final Precision pPrecision, final CFAEdge edge)
+          final AbstractState pState, final Precision pPrecision)
     throws CPAException, InterruptedException {
 
     forwardPrecisionToExpandedPrecision.clear();
 
-    if (edge != null) {
-      // TODO when does this happen?
-      return getAbstractSuccessors0(pState, pPrecision, edge);
-    }
-
     final CFANode node = extractLocation(pState);
-=======
-      final AbstractState pState, final Precision pPrecision)
-          throws CPATransferException, InterruptedException {
-
-    forwardPrecisionToExpandedPrecision.clear();
-
-    CFANode node = extractLocation(pState);
->>>>>>> 4bc52b4f
 
     if (stack.isEmpty() && isHeadOfMainFunction(node)) {
       // we are at the start of the program (root-node of CFA).
@@ -655,20 +637,6 @@
 
     return resultStates;
   }
-
-  private Collection<? extends AbstractState> getAbstractSuccessors0(AbstractState pElement, Precision pPrecision,
-      CFAEdge edge) throws CPATransferException, InterruptedException {
-    assert edge != null;
-
-    CFANode currentNode = edge.getPredecessor();
-
-    if (currentBlock.isReturnNode(currentNode) && !currentBlock.getNodes().contains(edge.getSuccessor())) {
-      // do not perform analysis beyond the current block
-      return Collections.emptySet();
-    }
-    return wrappedTransfer.getAbstractSuccessors(pElement, pPrecision, edge);
-  }
-
 
   static boolean isHeadOfMainFunction(CFANode currentNode) {
     return currentNode instanceof FunctionEntryNode && currentNode.getNumEnteringEdges() == 0;
