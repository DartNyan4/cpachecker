--- conflicted
+++ resolved
@@ -207,15 +207,9 @@
         // starting at root) would remain, with a new precision for root.
         // instead of modifying the existing reached-set,
         // we create a new reached-set with a new root with the new precision.
-<<<<<<< HEAD
       //  logger.log(Level.FINER, "creating reached-set with new precision");
       //  data.createAndRegisterNewReachedSet(reducedRootState, newPrecision.getFirst(), rootSubtree);
       //} else {
-=======
-        logger.log(Level.FINER, "creating reached-set with new precision");
-        data.createAndRegisterNewReachedSet(reducedRootState, newPrecision.getFirst(), rootSubtree);
-      } else {
->>>>>>> 78169e40
         argReachedSet.removeSubtree(removeElement, newPrecision.getFirst(), newPrecision.getSecond());
       //}
     }
