--- conflicted
+++ resolved
@@ -41,13 +41,6 @@
 import org.sosy_lab.cpachecker.exceptions.CPAException;
 import org.sosy_lab.cpachecker.exceptions.CPATransferException;
 
-<<<<<<< HEAD
-import com.google.common.base.Function;
-import com.google.common.base.Preconditions;
-import com.google.common.base.Predicate;
-import com.google.common.collect.Lists;
-=======
->>>>>>> 6977c85a
 import com.google.errorprone.annotations.ForOverride;
 
 /**
@@ -132,132 +125,4 @@
       computePathTimer.stop();
     }
   }
-<<<<<<< HEAD
-
-  private static class BAMReachedSet extends ARGReachedSet.ForwardingARGReachedSet {
-
-    private final BAMTransferRelation transfer;
-    private final ARGPath path;
-    private final ARGState rootOfSubgraph;
-    private final Collection<AbstractState> subgraph;
-    private final Map<ARGState, ARGState> subgraphStatesToReachedState;
-
-    private final Function<AbstractState, Precision> GET_PRECISION = new Function<AbstractState, Precision>() {
-      @Nullable
-      @Override
-      public Precision apply(@Nullable AbstractState state) {
-        return delegate.asReachedSet().getPrecision(delegate.asReachedSet().getLastState());
-        // TODO do we really need the target-precision for refinements and not the actual one?
-        // return transfer.getPrecisionForState(Preconditions.checkNotNull(subgraphStatesToReachedState.get(state)), delegate.asReachedSet());
-      }
-    };
-
-    private BAMReachedSet(BAMTransferRelation pTransfer, ARGReachedSet pMainReachedSet, ARGPath pPath,
-        Map<ARGState, ARGState> pSubgraphStatesToReachedState, ARGState pRootOfSubgraph) {
-      super(pMainReachedSet);
-      this.transfer = pTransfer;
-      this.path = pPath;
-      this.subgraphStatesToReachedState = pSubgraphStatesToReachedState;
-      this.rootOfSubgraph = pRootOfSubgraph;
-      this.subgraph = Lists.<AbstractState>newArrayList(rootOfSubgraph.getSubgraph());
-    }
-
-    @Override
-    public UnmodifiableReachedSet asReachedSet() {
-      return new UnmodifiableReachedSet() {
-        @Override
-        public Collection<AbstractState> asCollection() {
-          return subgraph;
-        }
-
-        @Override
-        public Iterator<AbstractState> iterator() {
-          return subgraph.iterator();
-        }
-
-        @Override
-        public Collection<Precision> getPrecisions() {
-          return Lists.transform(path.asStatesList(), GET_PRECISION);
-        }
-
-        @Override
-        public Collection<AbstractState> getReached(AbstractState state) {
-          throw new UnsupportedOperationException("should not be needed");
-        }
-
-        @Override
-        public Collection<AbstractState> getReached(CFANode location) {
-          throw new UnsupportedOperationException("should not be needed");
-        }
-
-        @Override
-        public AbstractState getFirstState() {
-          return rootOfSubgraph;
-        }
-
-        @Override
-        public AbstractState getLastState() {
-          return path.getLastState();
-        }
-
-        @Override
-        public boolean hasWaitingState() {
-          throw new UnsupportedOperationException("should not be needed");
-        }
-
-        @Override
-        public Collection<AbstractState> getWaitlist() {
-          throw new UnsupportedOperationException("should not be needed");
-        }
-
-        @Override
-        public Precision getPrecision(AbstractState state) {
-          return GET_PRECISION.apply(state);
-        }
-
-        @Override
-        public boolean contains(AbstractState state) {
-          return subgraph.contains(subgraphStatesToReachedState.get(state));
-        }
-
-        @Override
-        public boolean isEmpty() {
-          throw new UnsupportedOperationException("should not be needed");
-        }
-
-        @Override
-        public int size() {
-          throw new UnsupportedOperationException("should not be needed");
-        }
-      };
-    }
-
-    @Override
-    public void removeSubtree(ARGState element, Precision newPrecision,
-        Predicate<? super Precision> pPrecisionType) {
-      ArrayList<Precision> listP = new ArrayList<>();
-      listP.add(newPrecision);
-      ArrayList<Predicate<? super Precision>> listPT = new ArrayList<>();
-      listPT.add(pPrecisionType);
-      removeSubtree(element, listP, listPT);
-    }
-
-    @Override
-    public void removeSubtree(ARGState element, List<Precision> newPrecisions, List<Predicate<? super Precision>> pPrecisionTypes) {
-      Preconditions.checkArgument(newPrecisions.size()==pPrecisionTypes.size());
-      transfer.removeSubtree(delegate, path, element, newPrecisions, pPrecisionTypes, subgraphStatesToReachedState);
-    }
-
-    @Override
-    public void removeSubtree(ARGState pE) {
-      throw new UnsupportedOperationException();
-    }
-
-    @Override
-    public String toString(){
-      return "BAMReachedSet {{" + delegate.asReachedSet().asCollection().toString() + "}}";
-    }
-  }
-=======
->>>>>>> 6977c85a
 }