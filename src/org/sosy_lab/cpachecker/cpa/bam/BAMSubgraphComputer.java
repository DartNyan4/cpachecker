--- conflicted
+++ resolved
@@ -23,16 +23,11 @@
  */
 package org.sosy_lab.cpachecker.cpa.bam;
 
-<<<<<<< HEAD
-import com.google.common.collect.Collections2;
+import static com.google.common.collect.FluentIterable.from;
+
+import com.google.common.collect.Iterables;
 import com.google.common.collect.LinkedHashMultimap;
 import com.google.common.collect.Multimap;
-=======
-import static com.google.common.collect.FluentIterable.from;
-import static org.sosy_lab.cpachecker.util.AbstractStates.extractLocation;
-
-import com.google.common.collect.Iterables;
->>>>>>> 110052e6
 import java.util.Collection;
 import java.util.Collections;
 import java.util.HashMap;
@@ -44,26 +39,14 @@
 import org.sosy_lab.cpachecker.core.reachedset.ReachedSet;
 import org.sosy_lab.cpachecker.cpa.arg.ARGReachedSet;
 import org.sosy_lab.cpachecker.cpa.arg.ARGState;
-<<<<<<< HEAD
-=======
-import org.sosy_lab.cpachecker.exceptions.CPAException;
 import org.sosy_lab.cpachecker.util.Pair;
->>>>>>> 110052e6
 
 public class BAMSubgraphComputer {
 
   private final BAMDataManager data;
 
-<<<<<<< HEAD
   BAMSubgraphComputer(BAMDataManager pData) {
     data = pData;
-=======
-  BAMSubgraphComputer(AbstractBAMCPA bamCpa) {
-    this.partitioning = bamCpa.getBlockPartitioning();
-    this.reducer = bamCpa.getReducer();
-    this.data = bamCpa.getData();
-    this.logger = bamCpa.getLogger();
->>>>>>> 110052e6
   }
 
   /**
@@ -88,18 +71,11 @@
    *         The subgraph contains only copies of the real ARG states,
    *         because one real state can be used multiple times in one path.
    */
-<<<<<<< HEAD
-  BackwardARGState computeCounterexampleSubgraph(
+  Pair<BackwardARGState, BackwardARGState> computeCounterexampleSubgraph(
       final ARGState target, final ARGReachedSet pMainReachedSet) throws InterruptedException {
-    return computeCounterexampleSubgraph(Collections.singleton(target), pMainReachedSet);
-=======
-  Pair<BackwardARGState, BackwardARGState> computeCounterexampleSubgraph(
-      final ARGState target, final ARGReachedSet pMainReachedSet)
-      throws MissingBlockException, InterruptedException {
     Pair<BackwardARGState, Collection<BackwardARGState>> p =
         computeCounterexampleSubgraph(Collections.singleton(target), pMainReachedSet);
     return Pair.of(p.getFirst(), Iterables.getOnlyElement(p.getSecond()));
->>>>>>> 110052e6
   }
 
   Pair<BackwardARGState, Collection<BackwardARGState>> computeCounterexampleSubgraph(
@@ -210,13 +186,6 @@
     final Map<BackwardARGState, BackwardARGState> newExpandedToNewInnerTargets = new HashMap<>();
 
     for (BackwardARGState newExpandedTarget : newExpandedTargets) {
-
-      if (!data.hasExpandedState(newExpandedTarget.getARGState())) {
-        logger.log(Level.FINE,
-            "Target state refers to a missing ARGState, i.e., the cached subtree was deleted. Updating it.");
-        throw new MissingBlockException();
-      }
-
       final ARGState reducedTarget =
           (ARGState) data.getReducedStateForExpandedState(newExpandedTarget.getARGState());
       final ReachedSet reachedSet = data.getReachedSetForInitialState(expandedRoot, reducedTarget);
@@ -236,28 +205,10 @@
       reachedSets.put(reachedSet, newBackwardTarget);
     }
 
-<<<<<<< HEAD
     for (Entry<ReachedSet, Collection<BackwardARGState>> entry : reachedSets.asMap().entrySet()) {
       final ReachedSet reachedSet = entry.getKey();
       final BackwardARGState newInnerRoot =
           computeCounterexampleSubgraph(new ARGReachedSet(reachedSet), entry.getValue());
-=======
-    final BackwardARGState newInnerRoot;
-    try {
-      newInnerRoot = computeCounterexampleSubgraph(new ARGReachedSet(reachedSet), newExpandedToNewInnerTargets.values());
-    } catch (MissingBlockException e) {
-      //enforce recomputation to update cached subtree
-      logger.log(Level.FINE,
-              "Target state refers to a destroyed ARGState, i.e., the cached subtree will be removed.");
-
-      // TODO why do we use precision of reachedSet from 'abstractStateToReachedSet' here and not the reduced precision?
-      final CFANode rootNode = extractLocation(expandedRoot);
-      final Block rootBlock = partitioning.getBlockForCallNode(rootNode);
-      final AbstractState reducedRootState = reducer.getVariableReducedState(expandedRoot, rootBlock, rootNode);
-      data.getCache().remove(reducedRootState, reachedSet.getPrecision(reachedSet.getFirstState()), rootBlock);
-      throw new MissingBlockException();
-    }
->>>>>>> 110052e6
 
       // reconnect ARG: replace the root of the inner block
       // with the existing state from the outer block with the current state,
