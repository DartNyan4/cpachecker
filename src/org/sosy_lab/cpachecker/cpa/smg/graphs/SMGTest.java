--- conflicted
+++ resolved
@@ -23,15 +23,11 @@
  */
 package org.sosy_lab.cpachecker.cpa.smg.graphs;
 
-<<<<<<< HEAD
 import static com.google.common.truth.Truth.assertThat;
 
 import java.util.HashSet;
 import java.util.Set;
 import java.util.TreeMap;
-=======
-import java.math.BigInteger;
->>>>>>> 631bcdef
 import org.junit.Assert;
 import org.junit.Before;
 import org.junit.Test;
@@ -59,9 +55,9 @@
   Integer val1 = Integer.valueOf(1);
   Integer val2 = Integer.valueOf(2);
 
-  SMGEdgePointsTo pt1to1 = new SMGEdgePointsTo(val1, obj1, BigInteger.valueOf(0));
-  SMGEdgeHasValue hv2has2at0 = new SMGEdgeHasValue(mockType, BigInteger.valueOf(0), obj2, val2);
-  SMGEdgeHasValue hv2has1at4 = new SMGEdgeHasValue(mockType, BigInteger.valueOf(32), obj2, val1);
+  SMGEdgePointsTo pt1to1 = new SMGEdgePointsTo(val1, obj1, 0);
+  SMGEdgeHasValue hv2has2at0 = new SMGEdgeHasValue(mockType, 0, obj2, val2);
+  SMGEdgeHasValue hv2has1at4 = new SMGEdgeHasValue(mockType, 32, obj2, val1);
 
   // obj1 = xxxxxxxx
   // obj2 = yyyyzzzz
@@ -94,31 +90,16 @@
   public void getNullBytesForObjectTest() {
     SMG smg = getNewSMG64();
     smg.addObject(obj1);
-<<<<<<< HEAD
     SMGEdgeHasValue hv = new SMGEdgeHasValue(mockType, 32, obj1, SMG.NULL_ADDRESS);
     smg.addHasValueEdge(hv);
 
-    TreeMap<Integer, Integer> nullEdges = smg.getNullEdgesMapOffsetToSizeForObject(obj1);
-    assertThat(nullEdges).containsExactly(32, 32);
-=======
-    SMGEdgeHasValue hv = new SMGEdgeHasValue(mockType, BigInteger.valueOf(32), obj1, smg.getNullValue());
-    smg.addHasValueEdge(hv);
-
-    TreeMap<BigInteger, Integer> nullEdges = smg.getNullEdgesMapOffsetToSizeForObject(obj1);
-    Assert.assertTrue(nullEdges.floorKey(BigInteger.valueOf(0)) == null);
-    Assert.assertTrue(nullEdges.floorKey(BigInteger.valueOf(24)) == null);
-    Assert.assertTrue(nullEdges.floorEntry(BigInteger.valueOf(32)).getValue() == 32);
-    Assert.assertTrue(nullEdges.floorEntry(BigInteger.valueOf(32)).getKey().equals(BigInteger
-        .valueOf(32)));
-    Assert.assertTrue(nullEdges.floorEntry(BigInteger.valueOf(56)).getValue() == 32);
-    Assert.assertTrue(nullEdges.floorEntry(BigInteger.valueOf(56)).getKey().equals(BigInteger
-        .valueOf(32)));
->>>>>>> 631bcdef
+    TreeMap<Long, Integer> nullEdges = smg.getNullEdgesMapOffsetToSizeForObject(obj1);
+    assertThat(nullEdges).containsExactly(32L, 32);
   }
 
   @Test
   public void replaceHVSetTest() {
-    SMGEdgeHasValue hv = new SMGEdgeHasValue(mockType, BigInteger.valueOf(16), obj1, val1.intValue());
+    SMGEdgeHasValue hv = new SMGEdgeHasValue(mockType, 16, obj1, val1.intValue());
     Set<SMGEdgeHasValue> hvSet = new HashSet<>();
     hvSet.add(hv);
 
@@ -160,8 +141,8 @@
     Integer third_value = Integer.valueOf(3);
     smg_copy.addObject(third_object);
     smg_copy.addValue(third_value);
-    smg_copy.addHasValueEdge(new SMGEdgeHasValue(mockType, BigInteger.valueOf(0), third_object,  third_value));
-    smg_copy.addPointsToEdge(new SMGEdgePointsTo(third_value, third_object, BigInteger.valueOf(0)));
+    smg_copy.addHasValueEdge(new SMGEdgeHasValue(mockType, 0, third_object,  third_value));
+    smg_copy.addPointsToEdge(new SMGEdgePointsTo(third_value, third_object, 0));
 
     Assert.assertTrue(SMGConsistencyVerifier.verifySMG(logger, smg));
     Assert.assertTrue(SMGConsistencyVerifier.verifySMG(logger, smg_copy));
@@ -187,11 +168,7 @@
     SMG smg = getNewSMG64();
     SMGObject object = new SMGRegion(32, "object");
 
-<<<<<<< HEAD
     SMGEdgeHasValue hv = new SMGEdgeHasValue(mockType, 0, object, SMG.NULL_ADDRESS);
-=======
-    SMGEdgeHasValue hv = new SMGEdgeHasValue(mockType, BigInteger.valueOf(0), object, smg.getNullValue());
->>>>>>> 631bcdef
 
     smg.addHasValueEdge(hv);
     assertThat(smg.getHVEdges()).contains(hv);
@@ -206,9 +183,9 @@
     Integer newValue = SMGValueFactory.getNewValue();
 
     SMGObject object = new SMGRegion(64, "object");
-    SMGEdgeHasValue hv0 = new SMGEdgeHasValue(mockType, BigInteger.valueOf(0), object, 0);
-    SMGEdgeHasValue hv4 = new SMGEdgeHasValue(mockType, BigInteger.valueOf(32), object, 0);
-    SMGEdgePointsTo pt = new SMGEdgePointsTo(newValue, object, BigInteger.valueOf(0));
+    SMGEdgeHasValue hv0 = new SMGEdgeHasValue(mockType, 0, object, 0);
+    SMGEdgeHasValue hv4 = new SMGEdgeHasValue(mockType, 32, object, 0);
+    SMGEdgePointsTo pt = new SMGEdgePointsTo(newValue, object, 0);
 
     smg.addValue(newValue);
     smg.addObject(object);
@@ -230,9 +207,9 @@
     Integer newValue = SMGValueFactory.getNewValue();
 
     SMGObject object = new SMGRegion(64, "object");
-    SMGEdgeHasValue hv0 = new SMGEdgeHasValue(mockType, BigInteger.valueOf(0), object, 0);
-    SMGEdgeHasValue hv4 = new SMGEdgeHasValue(mockType, BigInteger.valueOf(32), object, 0);
-    SMGEdgePointsTo pt = new SMGEdgePointsTo(newValue, object, BigInteger.valueOf(0));
+    SMGEdgeHasValue hv0 = new SMGEdgeHasValue(mockType, 0, object, 0);
+    SMGEdgeHasValue hv4 = new SMGEdgeHasValue(mockType, 32, object, 0);
+    SMGEdgePointsTo pt = new SMGEdgePointsTo(newValue, object, 0);
 
     smg.addValue(newValue);
     smg.addObject(object);
@@ -305,10 +282,10 @@
     smg2.addValue(random_value);
 
     // Read 4 bytes (sizeof(mockType)) on offset 0 of 2b object -> out of bounds
-    SMGEdgeHasValue invalidHV1 = new SMGEdgeHasValue(mockType, BigInteger.valueOf(0), object_2b, random_value);
+    SMGEdgeHasValue invalidHV1 = new SMGEdgeHasValue(mockType, 0, object_2b, random_value);
 
     // Read 4 bytes (sizeof(mockType)) on offset 8 of 4b object -> out of bounds
-    SMGEdgeHasValue invalidHV2 = new SMGEdgeHasValue(mockType, BigInteger.valueOf(64), object_4b, random_value);
+    SMGEdgeHasValue invalidHV2 = new SMGEdgeHasValue(mockType, 64, object_4b, random_value);
 
     smg1.addHasValueEdge(invalidHV1);
     smg2.addHasValueEdge(invalidHV2);
@@ -329,10 +306,10 @@
 
     // 1, 3, 4 are consistent (different offsets or object)
     // 2 is inconsistent with 1 (same object and offset, different value)
-    SMGEdgeHasValue hv_edge1 = new SMGEdgeHasValue(mockType, BigInteger.valueOf(0), object_8b, first_value);
-    SMGEdgeHasValue hv_edge2 = new SMGEdgeHasValue(mockType, BigInteger.valueOf(0), object_8b, second_value);
-    SMGEdgeHasValue hv_edge3 = new SMGEdgeHasValue(mockType, BigInteger.valueOf(32), object_8b, second_value);
-    SMGEdgeHasValue hv_edge4 = new SMGEdgeHasValue(mockType, BigInteger.valueOf(0), object_16b, second_value);
+    SMGEdgeHasValue hv_edge1 = new SMGEdgeHasValue(mockType, 0, object_8b, first_value);
+    SMGEdgeHasValue hv_edge2 = new SMGEdgeHasValue(mockType, 0, object_8b, second_value);
+    SMGEdgeHasValue hv_edge3 = new SMGEdgeHasValue(mockType, 32, object_8b, second_value);
+    SMGEdgeHasValue hv_edge4 = new SMGEdgeHasValue(mockType, 0, object_16b, second_value);
 
     Assert.assertTrue(SMGConsistencyVerifier.verifySMG(logger, smg));
 
@@ -368,10 +345,10 @@
     Integer second_value = Integer.valueOf(8);
     Integer third_value = Integer.valueOf(10);
 
-    SMGEdgePointsTo edge1 = new SMGEdgePointsTo(first_value, object_8b, BigInteger.valueOf(0));
-    SMGEdgePointsTo edge2 = new SMGEdgePointsTo(third_value, object_8b, BigInteger.valueOf(32));
-    SMGEdgePointsTo edge3 = new SMGEdgePointsTo(second_value, object_16b, BigInteger.valueOf(0));
-    SMGEdgePointsTo edge4 = new SMGEdgePointsTo(first_value, object_16b, BigInteger.valueOf(0));
+    SMGEdgePointsTo edge1 = new SMGEdgePointsTo(first_value, object_8b, 0);
+    SMGEdgePointsTo edge2 = new SMGEdgePointsTo(third_value, object_8b, 32);
+    SMGEdgePointsTo edge3 = new SMGEdgePointsTo(second_value, object_16b, 0);
+    SMGEdgePointsTo edge4 = new SMGEdgePointsTo(first_value, object_16b, 0);
 
     Assert.assertTrue(SMGConsistencyVerifier.verifySMG(logger, smg));
 
