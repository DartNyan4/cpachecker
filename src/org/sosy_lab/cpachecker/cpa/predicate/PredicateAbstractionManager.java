--- conflicted
+++ resolved
@@ -24,15 +24,25 @@
 package org.sosy_lab.cpachecker.cpa.predicate;
 
 import static com.google.common.base.Preconditions.checkArgument;
-import static com.google.common.base.Predicates.in;
-
-import com.google.common.base.Joiner;
-import com.google.common.base.Optional;
-import com.google.common.base.Preconditions;
-import com.google.common.collect.ImmutableList;
-import com.google.common.collect.ImmutableSet;
-import com.google.common.collect.Iterables;
-import com.google.common.collect.Sets;
+import static com.google.common.base.Predicates.*;
+import static com.google.common.collect.FluentIterable.from;
+
+import java.io.IOException;
+import java.io.Writer;
+import java.nio.charset.StandardCharsets;
+import java.util.ArrayDeque;
+import java.util.ArrayList;
+import java.util.Collection;
+import java.util.Deque;
+import java.util.HashMap;
+import java.util.HashSet;
+import java.util.Iterator;
+import java.util.List;
+import java.util.Map;
+import java.util.Set;
+import java.util.logging.Level;
+
+import javax.annotation.Nullable;
 
 import org.sosy_lab.common.ShutdownNotifier;
 import org.sosy_lab.common.configuration.Configuration;
@@ -40,17 +50,13 @@
 import org.sosy_lab.common.configuration.InvalidConfigurationException;
 import org.sosy_lab.common.configuration.Option;
 import org.sosy_lab.common.configuration.Options;
-import org.sosy_lab.common.io.MoreFiles;
+import org.sosy_lab.common.io.Path;
 import org.sosy_lab.common.log.LogManager;
 import org.sosy_lab.common.time.NestedTimer;
 import org.sosy_lab.common.time.TimeSpan;
 import org.sosy_lab.common.time.Timer;
 import org.sosy_lab.cpachecker.cfa.model.CFANode;
-<<<<<<< HEAD
-import org.sosy_lab.cpachecker.cpa.predicate.InvariantsManager.LocationInvariantSupplier;
-=======
 import org.sosy_lab.cpachecker.core.interfaces.AnalysisCache;
->>>>>>> aaaa126a
 import org.sosy_lab.cpachecker.cpa.predicate.persistence.PredicateAbstractionsStorage;
 import org.sosy_lab.cpachecker.cpa.predicate.persistence.PredicateAbstractionsStorage.AbstractionNode;
 import org.sosy_lab.cpachecker.cpa.predicate.persistence.PredicatePersistenceUtils.PredicateParsingFailedException;
@@ -73,25 +79,12 @@
 import org.sosy_lab.solver.api.ProverEnvironment;
 import org.sosy_lab.solver.api.ProverEnvironment.AllSatCallback;
 
-import java.io.IOException;
-import java.io.Writer;
-import java.nio.charset.Charset;
-import java.nio.file.Path;
-import java.util.ArrayDeque;
-import java.util.ArrayList;
-import java.util.Collection;
-import java.util.Collections;
-import java.util.Deque;
-import java.util.HashMap;
-import java.util.HashSet;
-import java.util.Iterator;
-import java.util.LinkedList;
-import java.util.List;
-import java.util.Map;
-import java.util.Set;
-import java.util.logging.Level;
-
-import javax.annotation.Nullable;
+import com.google.common.base.Joiner;
+import com.google.common.base.Optional;
+import com.google.common.base.Preconditions;
+import com.google.common.collect.ImmutableList;
+import com.google.common.collect.ImmutableSet;
+import com.google.common.collect.Sets;
 
 @Options(prefix = "cpa.predicate")
 public class PredicateAbstractionManager implements AnalysisCache {
@@ -104,20 +97,17 @@
     public int numSymbolicAbstractions = 0; // precision completely empty, no computation
     public int numSatCheckAbstractions = 0; // precision was {false}, only sat check
     public int numCallsAbstractionCached = 0; // result was cached, no computation
-    public int numInductivePathFormulaCacheUsed = 0; // loop was cached, no new computation
 
     public int numTotalPredicates = 0;
     public int maxPredicates = 0;
     public int numIrrelevantPredicates = 0;
     public int numTrivialPredicates = 0;
-    public int numInductivePredicates = 0;
     public int numCartesianAbsPredicates = 0;
     public int numCartesianAbsPredicatesCached = 0;
     public int numBooleanAbsPredicates = 0;
     public final Timer abstractionReuseTime = new Timer();
     public final StatTimer abstractionReuseImplicationTime = new StatTimer("Time for checking reusability of abstractions");
     public final Timer trivialPredicatesTime = new Timer();
-    public final Timer inductivePredicatesTime = new Timer();
     public final Timer cartesianAbstractionTime = new Timer();
     public final Timer quantifierEliminationTime = new Timer();
     public final Timer booleanAbstractionTime = new Timer();
@@ -205,41 +195,33 @@
   //         1: predicate is true
   private final Map<Pair<BooleanFormula, AbstractionPredicate>, Byte> cartesianAbstractionCache;
 
-<<<<<<< HEAD
-  private final LocationInvariantSupplier locationBasedInvariantSupplier;
-=======
   // Cache for instantiated predicates
   private final Map<Pair<BooleanFormula, SSAMap>, BooleanFormula> predInstanceCache;
->>>>>>> aaaa126a
 
   private final BooleanFormulaManagerView bfmgr;
 
   private final PredicateAbstractionsStorage abstractionStorage;
-
-  private final Configuration config;
 
   public PredicateAbstractionManager(
       AbstractionManager pAmgr,
+      FormulaManagerView pFmgr,
       PathFormulaManager pPfmgr,
       Solver pSolver,
-      Configuration pConfig,
+      Configuration config,
       LogManager pLogger,
-      ShutdownNotifier pShutdownNotifier,
-      @Nullable LocationInvariantSupplier invariantsSupplier)
+      ShutdownNotifier pShutdownNotifier)
       throws InvalidConfigurationException, PredicateParsingFailedException {
     shutdownNotifier = pShutdownNotifier;
-    config = pConfig;
 
     config.inject(this, PredicateAbstractionManager.class);
 
     logger = pLogger;
-    fmgr = pSolver.getFormulaManager();
+    fmgr = pFmgr;
     bfmgr = fmgr.getBooleanFormulaManager();
     amgr = pAmgr;
     rmgr = amgr.getRegionCreator();
     pfmgr = pPfmgr;
     solver = pSolver;
-    locationBasedInvariantSupplier = invariantsSupplier;
 
     if (cartesianAbstraction) {
       abstractionType = AbstractionType.CARTESIAN;
@@ -275,6 +257,11 @@
     }
 
     abstractionStorage = new PredicateAbstractionsStorage(reuseAbstractionsFrom, logger, fmgr, null);
+    SSAMap extractionSsa = SSAMap.emptySSAMap().withDefault(1);
+    for (AbstractionNode an : abstractionStorage.getAbstractions().values()) {
+      BooleanFormula instanceFm = fmgr.instantiate(an.getFormula(), extractionSsa);
+      extractPredicates(instanceFm);
+    }
   }
 
   /**
@@ -287,12 +274,9 @@
    * @return An AbstractionFormula instance representing an abstraction of
    *          "abstractionFormula & pathFormula" with pathFormula as the block formula.
    */
-  public AbstractionFormula buildAbstraction(
-      final CFANode location,
-      final AbstractionFormula abstractionFormula,
-      final PathFormula pathFormula,
-      final Collection<AbstractionPredicate> pPredicates)
-      throws SolverException, InterruptedException {
+  public AbstractionFormula buildAbstraction(CFANode location,
+      AbstractionFormula abstractionFormula, PathFormula pathFormula,
+      Collection<AbstractionPredicate> pPredicates) throws SolverException, InterruptedException {
 
     stats.numCallsAbstraction++;
 
@@ -301,18 +285,15 @@
     logger.log(Level.ALL, "Path formula:", pathFormula);
     logger.log(Level.ALL, "Predicates:", pPredicates);
 
-    final BooleanFormula absFormula = abstractionFormula.asInstantiatedFormula();
-    final BooleanFormula symbFormula = buildFormula(pathFormula.getFormula());
-    final BooleanFormula f = bfmgr.and(absFormula, symbFormula);
+    BooleanFormula absFormula = abstractionFormula.asInstantiatedFormula();
+    BooleanFormula symbFormula = buildFormula(pathFormula.getFormula());
+    BooleanFormula f = bfmgr.and(absFormula, symbFormula);
     final SSAMap ssa = pathFormula.getSsa();
 
-<<<<<<< HEAD
-=======
     stats.relevantPredTime.start();
     ImmutableSet<AbstractionPredicate> predicates = getRelevantPredicates(pPredicates, f, ssa, location);
     stats.relevantPredTime.stop();
 
->>>>>>> aaaa126a
     // Try to reuse stored abstractions
     if (reuseAbstractionsFrom != null
         && !abstractionReuseDisabledBecauseOfAmbiguity) {
@@ -330,34 +311,8 @@
       return makeTrueAbstractionFormula(pathFormula);
     }
 
-    // This is the (mutable) set of remaining predicates that still need to be handled.
-    // Each step of our abstraction computation may be able to handle some predicates,
-    // and should remove those from this set afterwards.
-    final Collection<AbstractionPredicate> remainingPredicates =
-        getRelevantPredicates(pPredicates, f, ssa, location);
-
     // caching
     Pair<BooleanFormula, ImmutableSet<AbstractionPredicate>> absKey = null;
-<<<<<<< HEAD
-    if (useCache) {
-      absKey = Pair.of(f, ImmutableSet.copyOf(remainingPredicates));
-      AbstractionFormula result = abstractionCache.get(absKey);
-
-      if (result != null) {
-        // create new abstraction object to have a unique abstraction id
-
-        // instantiate the formula with the current indices
-        BooleanFormula stateFormula = result.asFormula();
-        BooleanFormula instantiatedFormula = fmgr.instantiate(stateFormula, ssa);
-
-        result = new AbstractionFormula(fmgr, result.asRegion(), stateFormula,
-            instantiatedFormula, pathFormula, result.getIdsOfStoredAbstractionReused());
-        logger.log(Level.FINEST, "Abstraction", stats.numCallsAbstraction, "was cached");
-        logger.log(Level.ALL, "Abstraction result is", result.asFormula());
-        stats.numCallsAbstractionCached++;
-        return result;
-      }
-=======
     stats.cacheQueryTime.start();
     try {
       if (useCache) {
@@ -378,7 +333,6 @@
           stats.numCallsAbstractionCached++;
           return result;
         }
->>>>>>> aaaa126a
 
         boolean unsatisfiable = unsatisfiabilityCache.contains(symbFormula)
                               || unsatisfiabilityCache.contains(f);
@@ -399,41 +353,26 @@
     // where the result was in the cache.
     stats.numTotalPredicates += pPredicates.size();
     stats.maxPredicates = Math.max(stats.maxPredicates, pPredicates.size());
-    stats.numIrrelevantPredicates += pPredicates.size() - remainingPredicates.size();
+    stats.numIrrelevantPredicates += pPredicates.size() - predicates.size();
 
     // Compute result for those predicates
     // where we can trivially identify their truthness in the result
     Region abs = rmgr.makeTrue();
     if (identifyTrivialPredicates) {
       stats.trivialPredicatesTime.start();
-      abs = handleTrivialPredicates(remainingPredicates, abstractionFormula, pathFormula);
+      abs = identifyTrivialPredicates(predicates, abstractionFormula, pathFormula);
+
+      // Calculate the set of predicates we still need to use for abstraction.
+      predicates = from(predicates)
+                     .filter(not(in(amgr.extractPredicates(abs))))
+                     .toSet();
       stats.trivialPredicatesTime.stop();
-    }
-
-    // add invariants to abstraction formula if available
-    Set<BooleanFormula> invariants;
-    if (locationBasedInvariantSupplier != null) {
-      invariants = locationBasedInvariantSupplier.getInvariantFor(location);
-    } else {
-      invariants = Collections.emptySet();
-    }
-
-    if (!invariants.isEmpty()) {
-      Collection<AbstractionPredicate> invPredicates = new ArrayList<>();
-      for (BooleanFormula inv : invariants) {
-        AbstractionPredicate absPred = amgr.makePredicate(inv);
-        invPredicates.add(absPred);
-        abs = rmgr.makeAnd(abs, absPred.getAbstractVariable());
-      }
-
-      // Calculate the set of predicates we still need to use for abstraction.
-      Iterables.removeIf(remainingPredicates, in(invPredicates));
     }
 
     try (ProverEnvironment thmProver = solver.newProverEnvironment()) {
       thmProver.push(f);
 
-      if (remainingPredicates.isEmpty() && (abstractionType != AbstractionType.ELIMINATION)) {
+      if (predicates.isEmpty() && (abstractionType != AbstractionType.ELIMINATION)) {
         stats.numSatCheckAbstractions++;
 
         stats.abstractionSolveTime.start();
@@ -461,27 +400,34 @@
           // First do cartesian abstraction if desired
           stats.cartesianAbstractionTime.start();
           try {
-            abs =
-                rmgr.makeAnd(
-                    abs, buildCartesianAbstraction(f, ssa, thmProver, remainingPredicates));
+            abs = rmgr.makeAnd(abs,
+                buildCartesianAbstraction(f, ssa, thmProver, predicates));
           } finally {
             stats.cartesianAbstractionTime.stop();
           }
         }
 
-        if (abstractionType != AbstractionType.CARTESIAN && !remainingPredicates.isEmpty()) {
+        if (abstractionType == AbstractionType.COMBINED) {
+          // Calculate the set of predicates that cartesian abstraction couldn't handle.
+          predicates = from(predicates)
+                         .filter(not(in(amgr.extractPredicates(abs))))
+                         .toSet();
+        }
+
+        if (abstractionType != AbstractionType.CARTESIAN
+            && !predicates.isEmpty()) {
           // Last do boolean abstraction if desired and necessary
-          stats.numBooleanAbsPredicates += remainingPredicates.size();
+          stats.numBooleanAbsPredicates += predicates.size();
           stats.booleanAbstractionTime.start();
           try {
-            abs = rmgr.makeAnd(abs, buildBooleanAbstraction(ssa, thmProver, remainingPredicates));
+            abs = rmgr.makeAnd(abs,
+                buildBooleanAbstraction(ssa, thmProver, predicates));
           } finally {
             stats.booleanAbstractionTime.stop();
           }
 
           // Warning:
           // buildBooleanAbstraction() does not clean up thmProver, so do not use it here.
-          // remainingPredicates is now empty.
         }
       }
     }
@@ -512,8 +458,8 @@
       fmgr.dumpFormulaToFile(f, dumpFile);
 
       dumpFile = fmgr.formatFormulaOutputFile("abstraction", stats.numCallsAbstraction, "predicates", 0);
-      try (Writer w = MoreFiles.openOutputFile(dumpFile, Charset.defaultCharset())) {
-        Joiner.on('\n').appendTo(w, pPredicates);
+      try (Writer w = dumpFile.asCharSink(StandardCharsets.UTF_8).openBufferedStream()) {
+        Joiner.on('\n').appendTo(w, predicates);
       } catch (IOException e) {
         logger.logUserException(Level.WARNING, e, "Failed to wrote predicates to file");
       }
@@ -573,7 +519,7 @@
           }
 
           if (an.getLocationId().isPresent()) {
-            if (location.getNodeNumber() != an.getLocationId().getAsInt()) {
+            if (location.getNodeNumber() != an.getLocationId().get()) {
               candidateIterator.remove();
               continue;
             }
@@ -614,7 +560,7 @@
         if (implication) {
           stats.numAbstractionReuses++;
 
-          Region reuseFormulaRegion = amgr.convertFormulaToRegion(reuseFormula);
+          Region reuseFormulaRegion = buildRegionFromFormula(reuseFormula);
           return new AbstractionFormula(
               fmgr,
               reuseFormulaRegion,
@@ -635,9 +581,6 @@
     BooleanFormula eliminationResult = fmgr.uninstantiate(
         fmgr.eliminateDeadVariables(pF, pSsa));
 
-<<<<<<< HEAD
-    return amgr.convertFormulaToRegion(eliminationResult);
-=======
     Collection<BooleanFormula> atoms = fmgr.extractAtoms(eliminationResult, false);
     for (BooleanFormula atom: atoms) {
       amgr.makePredicate(atom);
@@ -646,7 +589,6 @@
 
     return amgr.buildRegionFromFormula(eliminationResult);
   }
->>>>>>> aaaa126a
 
   private BooleanFormula instantiateMaybeCached(BooleanFormula pF, SSAMap pSsa) {
     if (useCache) {
@@ -713,19 +655,13 @@
    * @param pLocation the location that should be used
    * @return A subset of pPredicates.
    */
-  private Collection<AbstractionPredicate> getRelevantPredicates(
+  private ImmutableSet<AbstractionPredicate> getRelevantPredicates(
       final Collection<AbstractionPredicate> pPredicates,
       final BooleanFormula f,
       final SSAMap ssa,
       final CFANode pLocation) {
 
-<<<<<<< HEAD
-    Set<String> variables = fmgr.extractVariableNames(f);
-    // LinkedList keeps order (important to avoid non-determinism) and supports efficient removal.
-    Collection<AbstractionPredicate> relevantPredicates = new LinkedList<>();
-=======
     ImmutableSet.Builder<AbstractionPredicate> result = ImmutableSet.builder();
->>>>>>> aaaa126a
 
     Set<String> formulaVars = extractVariablesMaybeCached(f);
 
@@ -745,22 +681,14 @@
           || hasNonEmptyIntersection(instPredTermVars, formulaVars)) {
         // Predicates without variables occur (for example, talking about UFs).
         // We do not know whether they are relevant, so we have to add them.
-<<<<<<< HEAD
-        relevantPredicates.add(predicate);
-=======
         result.add(pred);
->>>>>>> aaaa126a
 
       } else {
         logger.log(Level.FINEST, "Ignoring predicate about variables", instPredTermVars);
       }
     }
 
-<<<<<<< HEAD
-    return relevantPredicates;
-=======
     return result.build();
->>>>>>> aaaa126a
   }
 
   /**
@@ -769,16 +697,14 @@
    * and returns a region with these predicates,
    * so that these predicates also do not need to be used in the abstraction computation.
    *
-   * @param pPredicates The set of predicates. Each predicate that is handled will be removed from the set.
+   * @param pPredicates The set of predicates.
    * @param pOldAbs An abstraction formula that determines which variables and predicates are relevant.
    * @param pBlockFormula A path formula that determines which variables and predicates are relevant.
    * @return A region of predicates from pPredicates that is entailed by (pOldAbs & pBlockFormula)
    */
-  private Region handleTrivialPredicates(
+  private Region identifyTrivialPredicates(
       final Collection<AbstractionPredicate> pPredicates,
-      final AbstractionFormula pOldAbs,
-      final PathFormula pBlockFormula)
-      throws SolverException, InterruptedException {
+      final AbstractionFormula pOldAbs, final PathFormula pBlockFormula) throws SolverException, InterruptedException {
 
     final SSAMap ssa = pBlockFormula.getSsa();
     final Set<String> blockVariables = fmgr.extractVariableNames(pBlockFormula.getFormula());
@@ -787,9 +713,7 @@
     final RegionCreator regionCreator = amgr.getRegionCreator();
     Region region = regionCreator.makeTrue();
 
-    final Iterator<AbstractionPredicate> predicateIt = pPredicates.iterator();
-    while (predicateIt.hasNext()) {
-      final AbstractionPredicate predicate = predicateIt.next();
+    for (final AbstractionPredicate predicate : pPredicates) {
       final BooleanFormula predicateTerm = predicate.getSymbolicAtom();
 
       BooleanFormula instantiatedPredicate = instantiateMaybeCached(predicateTerm, ssa);
@@ -803,7 +727,6 @@
           // predicate is unconditionally implied by old abs,
           // we can just copy it to the output
           region = regionCreator.makeAnd(region, predicateVar);
-          predicateIt.remove(); // mark predicate as handled
           stats.numTrivialPredicates++;
           logger.log(Level.FINEST, "Predicate", predicate, "is unconditionally true in old abstraction and can be copied to the result.");
 
@@ -813,7 +736,6 @@
             // negated predicate is unconditionally implied by old abs,
             // we can just copy it to the output
             region = regionCreator.makeAnd(region, negatedPredicateVar);
-            predicateIt.remove(); // mark predicate as handled
             stats.numTrivialPredicates++;
             logger.log(Level.FINEST, "Negation of predicate", predicate, "is unconditionally true in old abstraction and can be copied to the result.");
 
@@ -873,26 +795,13 @@
    */
   public AbstractionFormula buildAbstraction(final BooleanFormula f,
       final PathFormula blockFormula) {
-    Region r = amgr.convertFormulaToRegion(f);
+    Region r = amgr.buildRegionFromFormula(f);
     return makeAbstractionFormula(r, blockFormula.getSsa(), blockFormula);
   }
 
-  /**
-   * Compute a Cartesian abstraction of a formula given a set of predicates.
-   * The abstracted formula is expected to have been pushed onto the solver stack already.
-   *
-   * @param f The (instantiated) formula to abstract, only used as cache key.
-   * @param ssa The SSAMap for instantiating predicates such that it matches f.
-   * @param thmProver The solver to use with the input formula on the stack.
-   * @param pPredicates The set of predicates. Each predicate that is handled will be removed from the set.
-   * @return A over-approximation of f.
-   */
-  private Region buildCartesianAbstraction(
-      final BooleanFormula f,
-      final SSAMap ssa,
-      final ProverEnvironment thmProver,
-      final Collection<AbstractionPredicate> pPredicates)
-      throws SolverException, InterruptedException {
+  private Region buildCartesianAbstraction(final BooleanFormula f, final SSAMap ssa,
+      ProverEnvironment thmProver, Collection<AbstractionPredicate> predicates)
+          throws SolverException, InterruptedException {
 
     final boolean feasibility;
     stats.abstractionSolveTime.start();
@@ -920,9 +829,7 @@
 
       // check whether each of the predicate is implied in the next state...
 
-      final Iterator<AbstractionPredicate> predicateIt = pPredicates.iterator();
-      while (predicateIt.hasNext()) {
-        final AbstractionPredicate p = predicateIt.next();
+      for (AbstractionPredicate p : predicates) {
         Pair<BooleanFormula, AbstractionPredicate> cacheKey = Pair.of(f, p);
         if (useCache && cartesianAbstractionCache.containsKey(cacheKey)) {
           byte predVal = cartesianAbstractionCache.get(cacheKey);
@@ -968,19 +875,12 @@
           if (isTrue) {
             stats.numCartesianAbsPredicates++;
             stats.abstractionEnumTime.getCurentInnerTimer().start();
-<<<<<<< HEAD
-            Region v = p.getAbstractVariable();
-            absbdd = rmgr.makeAnd(absbdd, v);
-            predicateIt.remove(); // mark predicate as handled
-            stats.abstractionEnumTime.getCurentInnerTimer().stop();
-=======
             try {
               Region v = p.getAbstractVariable();
               absbdd = rmgr.makeAnd(absbdd, v);
             } finally {
               stats.abstractionEnumTime.getCurentInnerTimer().stop();
             }
->>>>>>> aaaa126a
 
             predVal = 1;
           } else {
@@ -996,13 +896,6 @@
             if (isFalse) {
               stats.numCartesianAbsPredicates++;
               stats.abstractionEnumTime.getCurentInnerTimer().start();
-<<<<<<< HEAD
-              Region v = p.getAbstractVariable();
-              v = rmgr.makeNot(v);
-              absbdd = rmgr.makeAnd(absbdd, v);
-              predicateIt.remove(); // mark predicate as handled
-              stats.abstractionEnumTime.getCurentInnerTimer().stop();
-=======
               try {
                 Region v = p.getAbstractVariable();
                 v = rmgr.makeNot(v);
@@ -1010,7 +903,6 @@
               } finally {
                 stats.abstractionEnumTime.getCurentInnerTimer().stop();
               }
->>>>>>> aaaa126a
 
               predVal = -1;
             }
@@ -1043,22 +935,8 @@
     return symbFormula;
   }
 
-  /**
-   * Compute a Boolean abstraction of a formula given a set of predicates.
-   * The abstracted formula is expected to have been pushed onto the solver stack already.
-   *
-   * @param ssa The SSAMap for instantiating predicates such that it matches f.
-   * @param thmProver The solver to use with the input formula on the stack.
-   * @param predicates The set of predicates.
-   *    Each predicate that is handled will be removed from the set
-   *    (and Boolean abstraction handles all predicates so the set is empty afterwards!).
-   * @return A over-approximation of f.
-   */
-  private Region buildBooleanAbstraction(
-      final SSAMap ssa,
-      final ProverEnvironment thmProver,
-      final Collection<AbstractionPredicate> predicates)
-      throws InterruptedException, SolverException {
+  private Region buildBooleanAbstraction(SSAMap ssa,
+      ProverEnvironment thmProver, Collection<AbstractionPredicate> predicates) throws InterruptedException, SolverException {
 
     // build the definition of the predicates, and instantiate them
     // also collect all predicate variables so that the solver knows for which
@@ -1111,9 +989,6 @@
         }
       }
     }
-
-    // Not strictly necessary, but mark all predicates as handled
-    predicates.clear();
 
     return result;
   }
@@ -1256,13 +1131,8 @@
   }
 
   private AbstractionFormula makeAbstractionFormula(Region abs, SSAMap ssaMap, PathFormula blockFormula) {
-<<<<<<< HEAD
-    BooleanFormula symbolicAbs = amgr.convertRegionToFormula(abs);
-    BooleanFormula instantiatedSymbolicAbs = fmgr.instantiate(symbolicAbs, ssaMap);
-=======
     BooleanFormula symbolicAbs = amgr.toConcrete(abs);
     BooleanFormula instantiatedSymbolicAbs = instantiateMaybeCached(symbolicAbs, ssaMap);
->>>>>>> aaaa126a
 
     if (simplifyAbstractionFormula) {
       symbolicAbs = fmgr.simplify(symbolicAbs);
@@ -1316,18 +1186,15 @@
 
   /**
    * Extract all atoms from a formula and create predicates for them.
-   * If instead a single predicate should be created for the whole formula,
-   * call {@link #getPredicateFor(BooleanFormula)} instead.
-   *
    * @param pFormula The formula with the atoms (with SSA indices).
-   * @return A (possibly empty) collection of AbstractionPredicates without duplicates.
+   * @return A (possibly empty) collection of AbstractionPredicates.
    */
-  public Collection<AbstractionPredicate> getPredicatesForAtomsOf(BooleanFormula pFormula) {
+  public Collection<AbstractionPredicate> extractPredicates(BooleanFormula pFormula) {
     if (bfmgr.isFalse(pFormula)) {
       return ImmutableList.of(amgr.makeFalsePredicate());
     }
 
-    Set<BooleanFormula> atoms = fmgr.extractAtoms(pFormula, splitItpAtoms);
+    Collection<BooleanFormula> atoms = fmgr.extractAtoms(pFormula, splitItpAtoms);
 
     List<AbstractionPredicate> preds = new ArrayList<>(atoms.size());
 
@@ -1341,36 +1208,27 @@
 
   /**
    * Create a single AbstractionPredicate representing a formula.
-   * If instead a predicate should be used for each atom in this formula,
-   * call {@link #getPredicatesForAtomsOf(BooleanFormula)}.
-   *
-   * @param pFormula The formula to use (with SSA indices), may not simply be "true".
+   * @param pFormula The formula to use (without SSA indices!), may not simply be "true".
    * @return A single abstraction predicate.
    */
-  public AbstractionPredicate getPredicateFor(BooleanFormula pFormula) {
+  public AbstractionPredicate createPredicateFor(BooleanFormula pFormula) {
     checkArgument(!bfmgr.isTrue(pFormula));
 
-    return amgr.makePredicate(fmgr.uninstantiate(pFormula));
+    return amgr.makePredicate(pFormula);
   }
 
   // delegate methods
 
-  public AbstractionPredicate makeFalsePredicate() {
-    return amgr.makeFalsePredicate();
-  }
-
-  /**
-   * Return the set of predicates that occur in a region.
-   *
-   * Note: this method currently fails with SymbolicRegionManager,
-   * and it probably cannot really be fixed either, because when using symbolic regions
-   * we do not know what are the predicates (a predicate does not need to be an SMT atom,
-   * it can be larger).
-   *
-   * Thus better avoid using this method if possible.
-   */
   public Set<AbstractionPredicate> extractPredicates(Region pRegion) {
     return amgr.extractPredicates(pRegion);
+  }
+
+  public Region buildRegionFromFormula(BooleanFormula pF) {
+    return amgr.buildRegionFromFormula(pF);
+  }
+
+  public Region buildRegionFromFormulaWithUnknownAtoms(BooleanFormula pF) {
+    return amgr.buildRegionFromFormulaWithUnknownAtoms(pF);
   }
 
   private Set<AbstractionNode> getSuccessorsInAbstractionTree(int pIdOfLastAbstractionReused) {
