--- conflicted
+++ resolved
@@ -24,8 +24,7 @@
 package org.sosy_lab.cpachecker.cpa.predicate.persistence;
 
 import static com.google.common.base.Preconditions.checkNotNull;
-import static org.sosy_lab.cpachecker.cpa.predicate.persistence.PredicatePersistenceUtils.LINE_JOINER;
-import static org.sosy_lab.cpachecker.cpa.predicate.persistence.PredicatePersistenceUtils.splitFormula;
+import static org.sosy_lab.cpachecker.cpa.predicate.persistence.PredicatePersistenceUtils.*;
 
 import com.google.common.collect.Maps;
 import com.google.common.collect.SetMultimap;
@@ -36,11 +35,7 @@
 import org.sosy_lab.common.configuration.Option;
 import org.sosy_lab.common.configuration.Options;
 import org.sosy_lab.cpachecker.cfa.model.CFANode;
-<<<<<<< HEAD
-import org.sosy_lab.cpachecker.cpa.predicate.PredicatePrecision;
-=======
 import org.sosy_lab.cpachecker.cpa.predicate.PredicatePrecision.LocationInstance;
->>>>>>> aaaa126a
 import org.sosy_lab.cpachecker.cpa.predicate.persistence.PredicatePersistenceUtils.PredicateDumpFormat;
 import org.sosy_lab.cpachecker.util.Pair;
 import org.sosy_lab.cpachecker.util.predicates.AbstractionPredicate;
@@ -72,18 +67,12 @@
   }
 
   public void writePredicateMap(
-<<<<<<< HEAD
-      SetMultimap<PredicatePrecision.LocationInstance, AbstractionPredicate>
-          locationInstancePredicates,
-=======
       SetMultimap<LocationInstance, AbstractionPredicate> locationInstancePredicates,
->>>>>>> aaaa126a
       SetMultimap<CFANode, AbstractionPredicate> localPredicates,
       SetMultimap<String, AbstractionPredicate> functionPredicates,
       Set<AbstractionPredicate> globalPredicates,
       Collection<AbstractionPredicate> allPredicates,
-      Appendable sb)
-      throws IOException {
+      Appendable sb) throws IOException {
 
     // In this set, we collect the definitions and declarations necessary
     // for the predicates (e.g., for variables)
@@ -123,21 +112,10 @@
       writeSetOfPredicates(sb, key, e.getValue(), predToString);
     }
 
-<<<<<<< HEAD
-    for (Entry<PredicatePrecision.LocationInstance, Collection<AbstractionPredicate>> e :
-        locationInstancePredicates.asMap().entrySet()) {
-      String key =
-          String.format(
-              "%s %s@%d",
-              e.getKey().getFunctionName(),
-              e.getKey().getLocation(),
-              e.getKey().getInstance());
-=======
     for (Entry<LocationInstance, Collection<AbstractionPredicate>> e : locationInstancePredicates.asMap().entrySet()) {
       CFANode loc = e.getKey().getLocation();
       String key = loc.getFunctionName()
            + " " + loc.toString() + "@" + e.getKey().getInstance();
->>>>>>> aaaa126a
       writeSetOfPredicates(sb, key, e.getValue(), predToString);
     }
   }
