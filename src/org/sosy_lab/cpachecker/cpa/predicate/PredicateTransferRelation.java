/*
 *  CPAchecker is a tool for configurable software verification.
 *  This file is part of CPAchecker.
 *
 *  Copyright (C) 2007-2012  Dirk Beyer
 *  All rights reserved.
 *
 *  Licensed under the Apache License, Version 2.0 (the "License");
 *  you may not use this file except in compliance with the License.
 *  You may obtain a copy of the License at
 *
 *      http://www.apache.org/licenses/LICENSE-2.0
 *
 *  Unless required by applicable law or agreed to in writing, software
 *  distributed under the License is distributed on an "AS IS" BASIS,
 *  WITHOUT WARRANTIES OR CONDITIONS OF ANY KIND, either express or implied.
 *  See the License for the specific language governing permissions and
 *  limitations under the License.
 *
 *
 *  CPAchecker web page:
 *    http://cpachecker.sosy-lab.org
 */
package org.sosy_lab.cpachecker.cpa.predicate;

import static com.google.common.base.Objects.firstNonNull;
import static org.sosy_lab.cpachecker.cpa.predicate.PredicateAbstractState.mkNonAbstractionStateWithNewPathFormula;

import java.util.Collection;
import java.util.Collections;
import java.util.HashMap;
import java.util.Iterator;
import java.util.List;
import java.util.Map;
import java.util.Set;
import java.util.logging.Level;

import org.sosy_lab.common.LogManager;
import org.sosy_lab.common.Timer;
import org.sosy_lab.common.collect.PersistentMap;
import org.sosy_lab.common.configuration.InvalidConfigurationException;
import org.sosy_lab.common.configuration.Option;
import org.sosy_lab.common.configuration.Options;
import org.sosy_lab.cpachecker.cfa.model.CFAEdge;
import org.sosy_lab.cpachecker.cfa.model.CFANode;
import org.sosy_lab.cpachecker.cfa.model.c.CAssumeEdge;
import org.sosy_lab.cpachecker.core.interfaces.AbstractState;
import org.sosy_lab.cpachecker.core.interfaces.Precision;
import org.sosy_lab.cpachecker.core.interfaces.TransferRelation;
import org.sosy_lab.cpachecker.cpa.assume.ConstrainedAssumeState;
import org.sosy_lab.cpachecker.cpa.assumptions.storage.AssumptionStorageState;
import org.sosy_lab.cpachecker.cpa.predicate.PredicateAbstractState.ComputeAbstractionState;
import org.sosy_lab.cpachecker.cpa.predicate.persistence.PredicateAbstractionReuse;
import org.sosy_lab.cpachecker.exceptions.CPATransferException;
import org.sosy_lab.cpachecker.exceptions.UnrecognizedCFAEdgeException;
import org.sosy_lab.cpachecker.util.AbstractStates;
import org.sosy_lab.cpachecker.util.predicates.AbstractionFormula;
import org.sosy_lab.cpachecker.util.predicates.interfaces.PathFormulaManager;
import org.sosy_lab.cpachecker.util.predicates.interfaces.view.BooleanFormulaManagerView;
import org.sosy_lab.cpachecker.util.predicates.interfaces.view.FormulaManagerView;
import org.sosy_lab.cpachecker.util.predicates.pathformula.PathFormula;

import com.google.common.base.Optional;

/**
 * Transfer relation for symbolic predicate abstraction. First it computes
 * the strongest post for the given CFA edge. Afterwards it optionally
 * computes an abstraction.
 */
@Options(prefix = "cpa.predicate")
public class PredicateTransferRelation implements TransferRelation {

  @Option(name = "satCheck",
      description = "maximum blocksize before a satisfiability check is done\n"
          + "(non-negative number, 0 means never, if positive should be smaller than blocksize)")
  private int satCheckBlockSize = 0;

  @Option(description = "check satisfiability when a target state has been found (should be true)")
  private boolean targetStateSatCheck = true;

  // statistics
  final Timer postTimer = new Timer();
  final Timer satCheckTimer = new Timer();
  final Timer pathFormulaTimer = new Timer();
  final Timer strengthenTimer = new Timer();
  final Timer strengthenCheckTimer = new Timer();
  final Timer abstractionCheckTimer = new Timer();
  final Timer pathFormulaCheckTimer = new Timer();

  int numSatChecksFalse = 0;
  int numStrengthenChecksFalse = 0;

  private final LogManager logger;
  private final PredicateAbstractionManager formulaManager;
  private final PathFormulaManager pathFormulaManager;
  private final PredicateAbstractionReuse abstractionStorage;

  private final BlockOperator blk;

  private final Map<PredicateAbstractState, PathFormula> computedPathFormulae = new HashMap<>();

  private final FormulaManagerView fmgr;
  private final BooleanFormulaManagerView bfmgr;

  public PredicateTransferRelation(PredicateCPA pCpa, BlockOperator pBlk, PredicateAbstractionReuse pStorage) throws InvalidConfigurationException {
    pCpa.getConfiguration().inject(this, PredicateTransferRelation.class);

    logger = pCpa.getLogger();
    formulaManager = pCpa.getPredicateManager();
    pathFormulaManager = pCpa.getPathFormulaManager();
    fmgr = pCpa.getFormulaManager();
    bfmgr = fmgr.getBooleanFormulaManager();
    blk = pBlk;
    abstractionStorage = pStorage;
  }

  @Override
  public Collection<? extends AbstractState> getAbstractSuccessors(AbstractState pElement,
      Precision pPrecision, CFAEdge edge) throws CPATransferException, InterruptedException {

    postTimer.start();
    try {

      PredicateAbstractState element = (PredicateAbstractState) pElement;
      CFANode loc = edge.getSuccessor();

      // Check whether abstraction is false.
      // Such elements might get created when precision adjustment computes an abstraction.
      if (element.getAbstractionFormula().isFalse()) { return Collections.emptySet(); }

      // calculate strongest post
      PathFormula pathFormula = convertEdgeToPathFormula(element.getPathFormula(), edge);
      logger.log(Level.ALL, "New path formula is", pathFormula);

      // determine the successor state in the reuse-ARG
      Optional<Integer> getPostLocationId = Optional.of(edge.getSuccessor().getNodeNumber());
      Set<Integer> reuseCandidateStateId = Collections.emptySet();
      if (element.getReuseStateId().size() > 1) {
        throw new IllegalStateException("States with multiple abstraction reuses not yet supported!");
      } else if (element.getReuseStateId().size() == 1) {
        int lastAbstractionIdReused = element.getReuseStateId().iterator().next();
        reuseCandidateStateId = abstractionStorage.getSuccessorStateIds(lastAbstractionIdReused, getPostLocationId);
        if (reuseCandidateStateId.size() > 1) {
          Iterator<Integer> it = reuseCandidateStateId.iterator();
          Integer first = it.next();
          Integer second = it.next();
          if (abstractionStorage.isCoveredBy(first, second)
              && !abstractionStorage.wasAbstractionReused(second)) {
            reuseCandidateStateId.clear();
            reuseCandidateStateId.add(second);
          } else if (abstractionStorage.isCoveredBy(second, first)
              && !abstractionStorage.wasAbstractionReused(first)) {
            reuseCandidateStateId.clear();
            reuseCandidateStateId.add(first);
          } else if (!abstractionStorage.wasAbstractionReused(second)) {
            reuseCandidateStateId.clear();
            reuseCandidateStateId.add(second);
          } else if (!abstractionStorage.wasAbstractionReused(first)) {
            reuseCandidateStateId.clear();
            reuseCandidateStateId.add(first);
          } else {
            throw new IllegalStateException(String.format("There should be only one successor abstraction for reuse! (%d, %s)", lastAbstractionIdReused, getPostLocationId));
          }
        }
      }

      logger.log(Level.FINEST, "Transfer reuse @", getPostLocationId, element.getReuseStateId(), reuseCandidateStateId);

      // check whether to do abstraction
      boolean doAbstraction = blk.isBlockEnd(edge, pathFormula);

      if (doAbstraction) {
        return Collections.singleton(
            new PredicateAbstractState.ComputeAbstractionState(
                pathFormula, element.getAbstractionFormula(), loc,
                element.getAbstractionLocationsOnPath(),
                reuseCandidateStateId));
      } else {
        return handleNonAbstractionFormulaLocation(pathFormula, element, reuseCandidateStateId);
      }
    } finally {
      postTimer.stop();
    }
  }

  /**
   * Does special things when we do not compute an abstraction for the
   * successor. This currently only envolves an optional sat check.
   * @param pReuseCandidateStateId
   */
  private Collection<PredicateAbstractState> handleNonAbstractionFormulaLocation(
<<<<<<< HEAD
      PathFormula pathFormula, PredicateAbstractState oldState,
      Set<Integer> pReuseCandidateStateId) {
=======
      PathFormula pathFormula, PredicateAbstractState oldState) throws InterruptedException {
>>>>>>> 36f22f18
    boolean satCheck = (satCheckBlockSize > 0) && (pathFormula.getLength() >= satCheckBlockSize);

    logger.log(Level.FINEST, "Handling non-abstraction location",
        (satCheck ? "with satisfiability check" : ""));

    if (satCheck) {
      satCheckTimer.start();

      boolean unsat = formulaManager.unsat(oldState.getAbstractionFormula(), pathFormula);

      satCheckTimer.stop();

      if (unsat) {
        numSatChecksFalse++;
        logger.log(Level.FINEST, "Abstraction & PathFormula is unsatisfiable.");
        return Collections.emptySet();
      }
    }

    // create the new abstract state for non-abstraction location
    return Collections.singleton(
        mkNonAbstractionStateWithNewPathFormula(pathFormula, oldState, pReuseCandidateStateId));
  }

  /**
   * Converts an edge into a formula and creates a conjunction of it with the
   * previous pathFormula.
   *
   * This method implements the strongest post operator.
   *
   * @param pathFormula The previous pathFormula.
   * @param edge  The edge to analyze.
   * @return  The new pathFormula.
   * @throws UnrecognizedCFAEdgeException
   */
  public PathFormula convertEdgeToPathFormula(PathFormula pathFormula, CFAEdge edge) throws CPATransferException {
    pathFormulaTimer.start();
    try {
      // compute new pathFormula with the operation on the edge
      return pathFormulaManager.makeAnd(pathFormula, edge);
    } finally {
      pathFormulaTimer.stop();
    }
  }

  @Override
  public Collection<? extends AbstractState> strengthen(AbstractState pElement,
      List<AbstractState> otherElements, CFAEdge edge, Precision pPrecision) throws CPATransferException, InterruptedException {

    strengthenTimer.start();
    try {

      PredicateAbstractState element = (PredicateAbstractState) pElement;
      if (element.isAbstractionState()) {
        // can't do anything with this object because the path formula of
        // abstraction elements has to stay "true"
        return Collections.singleton(element);
      }

      boolean errorFound = false;
      for (AbstractState lElement : otherElements) {
        if (lElement instanceof AssumptionStorageState) {
          element = strengthen(element, (AssumptionStorageState) lElement);
        }

        if (lElement instanceof ConstrainedAssumeState) {
          element = strengthen(edge.getSuccessor(), element, (ConstrainedAssumeState) lElement);
        }

        if (AbstractStates.isTargetState(lElement)) {
          errorFound = true;
        }
      }

      // check satisfiability in case of error
      // (not necessary for abstraction elements)
      if (errorFound && targetStateSatCheck) {
        element = strengthenSatCheck(element, edge.getSuccessor());
        if (element == null) {
          // successor not reachable
          return Collections.emptySet();
        }
      }

      return Collections.singleton(element);

    } finally {
      strengthenTimer.stop();
    }
  }

  private PredicateAbstractState strengthen(CFANode pNode, PredicateAbstractState pElement,
      ConstrainedAssumeState pAssumeElement) throws CPATransferException {
    CAssumeEdge lEdge =
        new CAssumeEdge(pAssumeElement.getExpression().toASTString(), pNode.getLineNumber(), pNode, pNode,
            pAssumeElement.getExpression(), true);

    PathFormula pf = convertEdgeToPathFormula(pElement.getPathFormula(), lEdge);

    return replacePathFormula(pElement, pf);
  }

  private PredicateAbstractState strengthen(PredicateAbstractState pElement,
      AssumptionStorageState pElement2) {

    if (pElement2.isAssumptionTrue() || pElement2.isAssumptionFalse()) {
      // we don't add the assumption false in order to not forget the content of the path formula
      // (we need it for post-processing)
      return pElement;
    }

    String asmpt = pElement2.getAssumptionAsString().toString();

    PathFormula pf = pathFormulaManager.makeAnd(pElement.getPathFormula(), fmgr.parse(asmpt));

    return replacePathFormula(pElement, pf);
  }

  /**
   * Returns a new state with a given pathFormula. All other fields stay equal.
   */
  private PredicateAbstractState replacePathFormula(PredicateAbstractState oldElement, PathFormula newPathFormula) {
    if (oldElement instanceof ComputeAbstractionState) {
      CFANode loc = ((ComputeAbstractionState) oldElement).getLocation();
      return new ComputeAbstractionState(newPathFormula,
          oldElement.getAbstractionFormula(), loc,
          oldElement.getAbstractionLocationsOnPath(),
          oldElement.getReuseStateId());
    } else {
      assert !oldElement.isAbstractionState();
      return mkNonAbstractionStateWithNewPathFormula(newPathFormula, oldElement, oldElement.getReuseStateId());
    }
  }

  private PredicateAbstractState strengthenSatCheck(
      PredicateAbstractState pElement, CFANode loc) throws InterruptedException {
    logger.log(Level.FINEST, "Checking for feasibility of path because error has been found");

    strengthenCheckTimer.start();
    PathFormula pathFormula = pElement.getPathFormula();
    boolean unsat = formulaManager.unsat(pElement.getAbstractionFormula(), pathFormula);
    strengthenCheckTimer.stop();

    if (unsat) {
      numStrengthenChecksFalse++;
      logger.log(Level.FINEST, "Path is infeasible.");
      return null;
    } else {
      // although this is not an abstraction location, we fake an abstraction
      // because refinement code expects it to be like this
      logger.log(Level.FINEST, "Last part of the path is not infeasible.");

      // set abstraction to true (we don't know better)
      AbstractionFormula abs = formulaManager.makeTrueAbstractionFormula(pathFormula);

      PathFormula newPathFormula = pathFormulaManager.makeEmptyPathFormula(pathFormula);

      // update abstraction locations map
      PersistentMap<CFANode, Integer> abstractionLocations = pElement.getAbstractionLocationsOnPath();
      Integer newLocInstance = firstNonNull(abstractionLocations.get(loc), 0) + 1;
      abstractionLocations = abstractionLocations.putAndCopy(loc, newLocInstance);

      return PredicateAbstractState.mkAbstractionState(bfmgr, newPathFormula,
          abs, abstractionLocations, pElement.getReuseStateId());
    }
  }

  boolean areAbstractSuccessors(AbstractState pElement, CFAEdge pCfaEdge,
      Collection<? extends AbstractState> pSuccessors) throws CPATransferException, InterruptedException {
    PredicateAbstractState predicateElement = (PredicateAbstractState) pElement;
    PathFormula pathFormula = computedPathFormulae.get(predicateElement);
    if (pathFormula == null) {
      pathFormula = pathFormulaManager.makeEmptyPathFormula(predicateElement.getPathFormula());
    }
    boolean result = true;

    if (pSuccessors.isEmpty()) {
      satCheckTimer.start();
      PathFormula pFormula = convertEdgeToPathFormula(pathFormula, pCfaEdge);
      Collection<? extends AbstractState> foundSuccessors =
          handleNonAbstractionFormulaLocation(pFormula, predicateElement, Collections.<Integer>emptySet());
      //if we found successors, they all have to be unsat
      for (AbstractState e : foundSuccessors) {
        PredicateAbstractState successor = (PredicateAbstractState) e;
        if (!formulaManager.unsat(successor.getAbstractionFormula(), successor.getPathFormula())) {
          result = false;
        }
      }
      satCheckTimer.stop();
      return result;
    }

    for (AbstractState e : pSuccessors) {
      PredicateAbstractState successor = (PredicateAbstractState) e;

      if (successor.isAbstractionState()) {
        pathFormula = convertEdgeToPathFormula(pathFormula, pCfaEdge);
        // check abstraction
        abstractionCheckTimer.start();
        if (!formulaManager.checkCoverage(predicateElement.getAbstractionFormula(), pathFormula,
            successor.getAbstractionFormula())) {
          result = false;
        }
        abstractionCheckTimer.stop();
      } else {
        // check abstraction
        abstractionCheckTimer.start();
        if (!successor.getAbstractionFormula().equals(predicateElement.getAbstractionFormula())) {
          result = false;
        }
        abstractionCheckTimer.stop();

        // compute path formula
        PathFormula computedPathFormula = convertEdgeToPathFormula(pathFormula, pCfaEdge);
        PathFormula mergeWithPathFormula = computedPathFormulae.get(successor);
        if (mergeWithPathFormula != null) {
          computedPathFormulae.put(successor, pathFormulaManager.makeOr(mergeWithPathFormula, computedPathFormula));
        } else {
          computedPathFormulae.put(successor, computedPathFormula);
        }
      }
    }

    return result;
  }


}<|MERGE_RESOLUTION|>--- conflicted
+++ resolved
@@ -187,14 +187,11 @@
    * Does special things when we do not compute an abstraction for the
    * successor. This currently only envolves an optional sat check.
    * @param pReuseCandidateStateId
+   * @throws InterruptedException
    */
   private Collection<PredicateAbstractState> handleNonAbstractionFormulaLocation(
-<<<<<<< HEAD
       PathFormula pathFormula, PredicateAbstractState oldState,
-      Set<Integer> pReuseCandidateStateId) {
-=======
-      PathFormula pathFormula, PredicateAbstractState oldState) throws InterruptedException {
->>>>>>> 36f22f18
+      Set<Integer> pReuseCandidateStateId) throws InterruptedException {
     boolean satCheck = (satCheckBlockSize > 0) && (pathFormula.getLength() >= satCheckBlockSize);
 
     logger.log(Level.FINEST, "Handling non-abstraction location",
