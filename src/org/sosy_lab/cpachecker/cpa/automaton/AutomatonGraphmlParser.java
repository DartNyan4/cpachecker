--- conflicted
+++ resolved
@@ -136,37 +136,8 @@
 import org.xml.sax.SAXException;
 import org.xml.sax.helpers.DefaultHandler;
 
-<<<<<<< HEAD
-import java.io.FileNotFoundException;
-import java.io.IOException;
-import java.io.InputStream;
-import java.io.Writer;
-import java.math.BigInteger;
-import java.nio.charset.Charset;
-import java.nio.file.Files;
-import java.nio.file.Path;
-import java.util.ArrayDeque;
-import java.util.ArrayList;
-import java.util.Collection;
-import java.util.Collections;
-import java.util.Deque;
-import java.util.EnumSet;
-import java.util.HashMap;
-import java.util.HashSet;
-import java.util.Iterator;
-import java.util.LinkedList;
-import java.util.List;
-import java.util.Map;
-import java.util.Objects;
-import java.util.Optional;
-import java.util.Queue;
-import java.util.Set;
-import java.util.logging.Level;
-import java.util.zip.GZIPInputStream;
-=======
 @Options(prefix="witness")
 public class AutomatonGraphmlParser {
->>>>>>> ce2cc198
 
   private static final String AMBIGUOUS_TYPE_ERROR_MESSAGE = "Witness type must be unambiguous";
 
@@ -312,13 +283,8 @@
       } else if (graphTypeText.size() > 1) {
         throw new WitnessParseException(AMBIGUOUS_TYPE_ERROR_MESSAGE);
       } else {
-<<<<<<< HEAD
-        String graphTypeToParse = graphTypeText.iterator().next();
-        Optional<GraphType> parsedGraphType = GraphType.tryParse(graphTypeToParse);
-=======
         String graphTypeToParse = graphTypeText.iterator().next().trim();
         Optional<WitnessType> parsedGraphType = WitnessType.tryParse(graphTypeToParse);
->>>>>>> ce2cc198
         if (parsedGraphType.isPresent()) {
           graphType = parsedGraphType.get();
         } else {
@@ -516,11 +482,26 @@
         conjunctedTriggers = and(conjunctedTriggers, not(AutomatonBoolExpr.MatchSplitDeclaration.INSTANCE));
 
         // Match a loop start
-        if (targetNodeFlags.contains(NodeFlag.ISLOOPSTART)) {
-          conjunctedTriggers =
-              and(
-                  conjunctedTriggers,
-                  AutomatonBoolExpr.EpsilonMatch.of(AutomatonBoolExpr.MatchLoopStart.INSTANCE));
+        boolean enterLoopHead = false;
+        Set<String> loopHeadFlags =
+            GraphMlDocumentData.getDataOnNode(stateTransitionEdge, KeyDef.ENTERLOOPHEAD);
+        if (!loopHeadFlags.isEmpty()) {
+          Set<Boolean> loopHeadFlagValues =
+              loopHeadFlags.stream().map(Boolean::parseBoolean).collect(Collectors.toSet());
+          if (loopHeadFlagValues.size() > 1) {
+            throw new WitnessParseException(
+                "Conflicting values for the flag "
+                    + KeyDef.ENTERLOOPHEAD
+                    + ": "
+                    + loopHeadFlags.toString());
+          }
+          if (loopHeadFlagValues.iterator().next()) {
+            conjunctedTriggers =
+                and(
+                    conjunctedTriggers,
+                    AutomatonBoolExpr.MatchLoopStart.INSTANCE);
+            enterLoopHead = true;
+          }
         }
 
         // Add assumptions to the transition
@@ -584,6 +565,9 @@
                 new OriginLineMatcher(matchOriginFileName, matchOriginLineNumber);
 
             AutomatonBoolExpr startingLineMatchingExpr = new AutomatonBoolExpr.MatchLocationDescriptor(originDescriptor);
+            if (enterLoopHead) {
+              startingLineMatchingExpr = AutomatonBoolExpr.EpsilonMatch.backwardEpsilonMatch(startingLineMatchingExpr, true);
+            }
             conjunctedTriggers = and(conjunctedTriggers, startingLineMatchingExpr);
           }
 
@@ -609,6 +593,9 @@
             OffsetMatcher originDescriptor = new OffsetMatcher(matchOriginFileName, offset);
 
             AutomatonBoolExpr offsetMatchingExpr = new AutomatonBoolExpr.MatchLocationDescriptor(originDescriptor);
+            if (enterLoopHead) {
+              offsetMatchingExpr = AutomatonBoolExpr.EpsilonMatch.backwardEpsilonMatch(offsetMatchingExpr, true);
+            }
             conjunctedTriggers = and(conjunctedTriggers, offsetMatchingExpr);
           }
 
@@ -644,6 +631,9 @@
 
             AutomatonBoolExpr assumeCaseMatchingExpr =
                 new AutomatonBoolExpr.MatchAssumeCase(assumeCase);
+            if (enterLoopHead) {
+              assumeCaseMatchingExpr = AutomatonBoolExpr.EpsilonMatch.backwardEpsilonMatch(assumeCaseMatchingExpr, true);
+            }
 
             conjunctedTriggers = and(conjunctedTriggers, assumeCaseMatchingExpr);
           }
