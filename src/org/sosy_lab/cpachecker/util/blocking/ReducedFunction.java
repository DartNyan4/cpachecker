--- conflicted
+++ resolved
@@ -35,21 +35,15 @@
 import com.google.common.collect.Multiset;
 import com.google.common.collect.Table;
 
-<<<<<<< HEAD
-
-public class ReducedFunction {
-  private final Table<ReducedNode,ReducedNode,Set<ReducedEdge>> cfaEdges;
-=======
 class ReducedFunction {
   private final Table<ReducedNode, ReducedNode, Set<ReducedEdge>> cfaEdges;
->>>>>>> 30d65383
   private final Multiset<ReducedNode> activeNodes;
   private final ReducedNode entryNode;
   private final ReducedNode exitNode;
 
   public ReducedFunction(ReducedNode pEntryNode, ReducedNode pExitNode) {
-    assert(pEntryNode != null);
-    assert(pExitNode != null);
+    assert (pEntryNode != null);
+    assert (pExitNode != null);
 
     this.cfaEdges = HashBasedTable.create();
     this.activeNodes = HashMultiset.create();
@@ -67,7 +61,7 @@
   public void addEdge(ReducedNode pFrom, ReducedNode pTo, ReducedEdge pEdge) {
     Set<ReducedEdge> edges = cfaEdges.get(pFrom, pTo);
     if (edges == null) {
-      edges = new HashSet<ReducedEdge>();
+      edges = new HashSet<>();
     }
     edges.add(pEdge);
     cfaEdges.put(pFrom, pTo, edges);
@@ -119,13 +113,8 @@
     return cfaEdges.rowMap();
   }
 
-<<<<<<< HEAD
-  public ReducedEdge[] getLeavingEdges(ReducedNode pOfNode) {
-    ArrayList<ReducedEdge> result = new ArrayList<ReducedEdge>();
-=======
   public List<ReducedEdge> getLeavingEdges(ReducedNode pOfNode) {
     ArrayList<ReducedEdge> result = new ArrayList<>();
->>>>>>> 30d65383
     Collection<Set<ReducedEdge>> edges = cfaEdges.row(pOfNode).values();
     for (Set<ReducedEdge> edgesToNode: edges) {
       for (ReducedEdge e: edgesToNode) {
