/*
 * CPAchecker is a tool for configurable software verification.
 *  This file is part of CPAchecker.
 *
 *  Copyright (C) 2007-2015  Dirk Beyer
 *  All rights reserved.
 *
 *  Licensed under the Apache License, Version 2.0 (the "License");
 *  you may not use this file except in compliance with the License.
 *  You may obtain a copy of the License at
 *
 *      http://www.apache.org/licenses/LICENSE-2.0
 *
 *  Unless required by applicable law or agreed to in writing, software
 *  distributed under the License is distributed on an "AS IS" BASIS,
 *  WITHOUT WARRANTIES OR CONDITIONS OF ANY KIND, either express or implied.
 *  See the License for the specific language governing permissions and
 *  limitations under the License.
 *
 *
 *  CPAchecker web page:
 *    http://cpachecker.sosy-lab.org
 */
package org.sosy_lab.cpachecker.util.refinement;

import java.io.PrintStream;
import java.util.Collection;
import java.util.Collections;
import java.util.List;
import java.util.Set;
import java.util.logging.Level;

import org.sosy_lab.common.configuration.Configuration;
import org.sosy_lab.common.configuration.FileOption;
import org.sosy_lab.common.configuration.InvalidConfigurationException;
import org.sosy_lab.common.configuration.Option;
import org.sosy_lab.common.configuration.Options;
import org.sosy_lab.common.io.PathTemplate;
import org.sosy_lab.common.log.LogManager;
import org.sosy_lab.cpachecker.core.CPAcheckerResult.Result;
import org.sosy_lab.cpachecker.core.counterexample.CFAPathWithAssumptions;
import org.sosy_lab.cpachecker.core.counterexample.CounterexampleInfo;
import org.sosy_lab.cpachecker.core.defaults.VariableTrackingPrecision;
<<<<<<< HEAD
import org.sosy_lab.cpachecker.core.interfaces.DelegatableRefiner;
=======
import org.sosy_lab.cpachecker.core.interfaces.ConfigurableProgramAnalysis;
import org.sosy_lab.cpachecker.core.interfaces.Refiner;
>>>>>>> 2b67d3ef
import org.sosy_lab.cpachecker.core.interfaces.Statistics;
import org.sosy_lab.cpachecker.core.interfaces.StatisticsProvider;
import org.sosy_lab.cpachecker.core.reachedset.ReachedSet;
import org.sosy_lab.cpachecker.cpa.arg.ARGCPA;
import org.sosy_lab.cpachecker.cpa.arg.ARGPath;
import org.sosy_lab.cpachecker.cpa.arg.ARGReachedSet;
import org.sosy_lab.cpachecker.cpa.arg.ARGState;
import org.sosy_lab.cpachecker.cpa.arg.ARGUtils;
import org.sosy_lab.cpachecker.exceptions.CPAException;
import org.sosy_lab.cpachecker.exceptions.RefinementFailedException;
import org.sosy_lab.cpachecker.exceptions.RefinementFailedException.Reason;
import org.sosy_lab.cpachecker.util.CPAs;
import org.sosy_lab.cpachecker.util.statistics.StatCounter;
import org.sosy_lab.cpachecker.util.statistics.StatInt;
import org.sosy_lab.cpachecker.util.statistics.StatKind;
import org.sosy_lab.cpachecker.util.statistics.StatTimer;
import org.sosy_lab.cpachecker.util.statistics.StatisticsWriter;

import com.google.common.collect.Lists;
<<<<<<< HEAD
import com.google.common.collect.Sets;
=======
import com.google.errorprone.annotations.ForOverride;
>>>>>>> 2b67d3ef

/**
 * A generic refiner using a {@link VariableTrackingPrecision}.
 *
 * @param <S> the type of the state the {@link StrongestPostOperator} and
 *    {@link Interpolant Interpolants} are based on
 * @param <I> the type of the interpolants used in refinement
 *
 * @see GenericFeasibilityChecker
 * @see GenericPathInterpolator
 */
@Options(prefix = "cpa.value.refinement")
public abstract class GenericRefiner<S extends ForgetfulState<?>, I extends Interpolant<S>>
    implements StatisticsProvider, DelegatableRefiner {

  @Option(secure = true, description = "when to export the interpolation tree"
      + "\nNEVER:   never export the interpolation tree"
      + "\nFINAL:   export the interpolation tree once after each refinement"
      + "\nALWAYS:  export the interpolation tree once after each interpolation, i.e. multiple times per refinement",
      values = { "NEVER", "FINAL", "ALWAYS" })
  private String exportInterpolationTree = "NEVER";

  @Option(secure = true, description = "export interpolation trees to this file template")
  @FileOption(FileOption.Type.OUTPUT_FILE)
  private PathTemplate interpolationTreeExportFile = PathTemplate.ofFormatString("interpolationTree.%d-%d.dot");

  @Option(secure = true, description="instead of reporting a repeated counter-example, "
      + "search and refine another error-path for the same target-state.")
  private boolean searchForFurtherErrorPaths = true;

  protected final LogManager logger;

  private final ARGCPA argCpa;

  private final PathInterpolator<I> interpolator;

  private final FeasibilityChecker<S> checker;

  private final InterpolantManager<S, I> interpolantManager;

  private final PathExtractor pathExtractor;

  private Set<Integer> previousErrorPathId = Sets.newHashSet();

  // statistics
  private final StatCounter refinementCounter = new StatCounter("Number of refinements");
  private final StatInt numberOfTargets = new StatInt(StatKind.SUM, "Number of targets found");
  private final StatTimer refinementTime = new StatTimer("Time for completing refinement");

  public GenericRefiner(
      final ARGCPA pArgCpa,
      final FeasibilityChecker<S> pFeasibilityChecker,
      final PathInterpolator<I> pPathInterpolator,
      final InterpolantManager<S, I> pInterpolantManager,
      final PathExtractor pPathExtractor,
      final Configuration pConfig,
      final LogManager pLogger
  ) throws InvalidConfigurationException {

    pConfig.inject(this, GenericRefiner.class);

    logger = pLogger;
    argCpa = pArgCpa;
    interpolator = pPathInterpolator;
    interpolantManager = pInterpolantManager;
    checker = pFeasibilityChecker;
    pathExtractor = pPathExtractor;
  }

  /** retrieve the wrapped CPA or throw an exception. */
  protected static final <T extends ConfigurableProgramAnalysis> T retrieveCPA(
      ConfigurableProgramAnalysis pCpa, Class<T> retrieveCls)
          throws InvalidConfigurationException {
    final T extractedCPA = CPAs.retrieveCPA(pCpa, retrieveCls);
    if (extractedCPA == null) {
      throw new InvalidConfigurationException(retrieveCls.getSimpleName() + " cannot be retrieved.");
    }
    return extractedCPA;
  }

  private boolean madeProgress(ARGPath path) {
    boolean progress = (previousErrorPathId.isEmpty() || !previousErrorPathId.contains(obtainErrorPathId(path)));

    previousErrorPathId.add(obtainErrorPathId(path));

    return progress;
  }

  @Override
  public boolean performRefinement(final ReachedSet pReached)
      throws CPAException, InterruptedException {
    return performRefinement(new ARGReachedSet(pReached, argCpa)).isSpurious();
  }

  public CounterexampleInfo performRefinement(final ARGReachedSet pReached)
      throws CPAException, InterruptedException {

    Collection<ARGState> targets = pathExtractor.getTargetStates(pReached);
    List<ARGPath> targetPaths = pathExtractor.getTargetPaths(targets);

    if (!madeProgress(targetPaths.get(0))) {
      throw new RefinementFailedException(Reason.RepeatedCounterexample,
          targetPaths.get(0));
    }

    return performRefinementForPaths(pReached, targets, targetPaths);
  }

  public CounterexampleInfo performRefinementForPath(
      final ARGReachedSet pReached, ARGPath targetPathToUse
  ) throws CPAException, InterruptedException {
    Collection<ARGState> targets = Collections.singleton(targetPathToUse.getLastState());

    boolean repeatingCEX = !madeProgress(targetPathToUse);

    // if the target path is given from outside, do not fail hard on a repeated counterexample:
    // this can happen when the predicate-analysis refinement returns back-to-back target paths
    // that are feasible under predicate-analysis semantics and hands those into the value-analysis
    // refiner, where the in-between value-analysis refinement happens to only affect paths in a
    // (ABE) block, which may not be visible when constructing the target path in the next refinement.
    // Possible problem: alternating error-paths
    if (repeatingCEX && searchForFurtherErrorPaths) {
      for (ARGPath targetPath : pathExtractor.getTargetPaths(targets)) {
        if (madeProgress(targetPath)) {
          logger.log(Level.INFO, "The error path given to", getClass().getSimpleName(), "is a repeated counterexample,",
              "so instead, refiner uses a new error path extracted from the reachset.");
          targetPathToUse = targetPath;
          repeatingCEX = false;
          break;
        }
      }
    }

    if (repeatingCEX) {
      throw new RefinementFailedException(Reason.RepeatedCounterexample, targetPathToUse);
    }

    return performRefinementForPaths(pReached, targets, Lists.newArrayList(targetPathToUse));
  }

  private CounterexampleInfo performRefinementForPaths(
      final ARGReachedSet pReached,
      final Collection<ARGState> pTargets,
      final List<ARGPath> pTargetPaths
  ) throws CPAException, InterruptedException {
    logger.log(Level.FINEST, "performing refinement ...");
    refinementTime.start();
    refinementCounter.inc();
    numberOfTargets.setNextValue(pTargets.size());

    CounterexampleInfo cex = isAnyPathFeasible(pReached, pTargetPaths);

    if (cex.isSpurious()) {
      refineUsingInterpolants(pReached, obtainInterpolants(pTargetPaths));
    }

    refinementTime.stop();
    logger.log(Level.FINEST, "refinement finished");
    return cex;
  }

  protected abstract void refineUsingInterpolants(
      final ARGReachedSet pReached,
      final InterpolationTree<S, I> pInterpolationTree
      ) throws InterruptedException;

  private InterpolationTree<S, I> obtainInterpolants(List<ARGPath> pTargetPaths)
      throws CPAException, InterruptedException {

    InterpolationTree<S, I> interpolationTree = createInterpolationTree(pTargetPaths);

    while (interpolationTree.hasNextPathForInterpolation()) {
      performPathInterpolation(interpolationTree);
    }

    exportTree(interpolationTree, "FINAL");
    return interpolationTree;
  }

  /**
   * This method creates the interpolation tree. As there is only a single target, it is irrelevant
   * whether to use top-down or bottom-up interpolation, as the tree is degenerated to a list.
   */
  @ForOverride
  protected InterpolationTree<S, I> createInterpolationTree(List<ARGPath> targets) {
    return new InterpolationTree<>(interpolantManager, logger, targets, true);
  }

  private void performPathInterpolation(InterpolationTree<S, I> interpolationTree) throws CPAException,
      InterruptedException {
    ARGPath errorPath = interpolationTree.getNextPathForInterpolation();

    if (errorPath == InterpolationTree.EMPTY_PATH) {
      logger.log(Level.FINEST, "skipping interpolation,"
          + " because false interpolant on path to target state");
      return;
    }

    I initialItp = interpolationTree.getInitialInterpolantForPath(errorPath);

    if (isInitialInterpolantTooWeak(interpolationTree.getRoot(), initialItp, errorPath)) {
      errorPath = ARGUtils.getOnePathTo(errorPath.getLastState());
      initialItp = interpolantManager.createInitialInterpolant();
    }

    logger.log(Level.FINEST, "performing interpolation, starting at ", errorPath.getFirstState().getStateId(),
        ", using interpolant ", initialItp);

    interpolationTree.addInterpolants(interpolator.performInterpolation(errorPath, initialItp));
    exportTree(interpolationTree, "ALWAYS");
  }

  private boolean isInitialInterpolantTooWeak(ARGState root, Interpolant<S> initialItp, ARGPath errorPath)
      throws CPAException, InterruptedException {

    // if the first state of the error path is the root, the interpolant cannot be to weak
    if (errorPath.getFirstState() == root) {
      return false;
    }

    // for all other cases, check if the path is feasible when using the interpolant as initial state
    return checker.isFeasible(errorPath, initialItp.reconstructState());
  }

  private CounterexampleInfo isAnyPathFeasible(
      final ARGReachedSet pReached,
      final Collection<ARGPath> pErrorPaths
  ) throws CPAException, InterruptedException {

    ARGPath feasiblePath = null;
    for (ARGPath currentPath : pErrorPaths) {

      if (isErrorPathFeasible(currentPath)) {
        if(feasiblePath == null) {
          previousErrorPathId.add(obtainErrorPathId(currentPath));
          feasiblePath = currentPath;
        }

        pathExtractor.addFeasibleTarget(currentPath.getLastState());
      }
    }

    // remove all other target states, so that only one is left (for CEX-checker)
    if (feasiblePath != null) {
      for (ARGPath others : pErrorPaths) {
        if (others != feasiblePath) {
          pReached.removeSubtree(others.getLastState());
        }
      }

      logger.log(Level.FINEST, "found a feasible counterexample");
      // we use the imprecise version of the CounterexampleInfo, due to the possible
      // merges which are done in the used CPAs, but if we can compute a path with assignments,
      // it is probably precise.
      CFAPathWithAssumptions assignments = createModel(feasiblePath);
      if (!assignments.isEmpty()) {
        return CounterexampleInfo.feasiblePrecise(feasiblePath, assignments);
      } else {
        return CounterexampleInfo.feasibleImprecise(feasiblePath);
      }
    }

    return CounterexampleInfo.spurious();
  }

  @ForOverride
  protected boolean isErrorPathFeasible(final ARGPath errorPath)
      throws CPAException, InterruptedException {
    return checker.isFeasible(errorPath);
  }

  /**
   * This method creates a model for the given error path.
   *
   * @param errorPath the error path for which to create the model
   * @return the model for the given error path
   * @throws InterruptedException may be thrown in subclass
   * @throws CPAException may be thrown in subclass
   */
  protected CFAPathWithAssumptions createModel(ARGPath errorPath) throws InterruptedException, CPAException {
    return CFAPathWithAssumptions.empty();
  }

  @Override
  public void collectStatistics(final Collection<Statistics> pStatsCollection) {
    pStatsCollection.add(new Statistics() {

      @Override
      public String getName() {
        return GenericRefiner.this.getClass().getSimpleName();
      }

      @Override
      public void printStatistics(final PrintStream pOut, final Result pResult, final ReachedSet pReached) {
        GenericRefiner.this.printStatistics(pOut, pResult, pReached);
      }
    });
  }

  private void printStatistics(final PrintStream pOut, final Result pResult, final ReachedSet pReached) {
    StatisticsWriter writer = StatisticsWriter.writingStatisticsTo(pOut);
    writer.put(refinementCounter)
        .put(numberOfTargets)
        .put(refinementTime);

    pathExtractor.printStatistics(pOut, pResult, pReached);
    interpolator.printStatistics(pOut, pResult, pReached);
    printAdditionalStatistics(pOut, pResult, pReached); //hook
  }

  protected abstract void printAdditionalStatistics(final PrintStream out, final Result pResult, final ReachedSet pReached);

  private int obtainErrorPathId(ARGPath path) {
    return path.toString().hashCode();
  }

<<<<<<< HEAD
  @Override
  public void informAboutOtherRefinement() {
    previousErrorPathId.clear();
=======
  /** export the interpolation-tree as dot-file, if necessary. */
  private void exportTree(InterpolationTree<S, I> interpolationTree, String level) {
    if (interpolationTreeExportFile != null && exportInterpolationTree.equals(level)) {
      interpolationTree.exportToDot(interpolationTreeExportFile, refinementCounter.getValue());
    }
>>>>>>> 2b67d3ef
  }

  /**
   * The strategy to determine where to restart the analysis after a successful refinement.
   * {@link #ROOT} means that the analysis is restarted from the root of the ARG
   * {@link #PIVOT} means that the analysis is restarted from the lowest possible refinement root, i.e.,
   *  the first ARGNode associated with a non-trivial interpolant (cf. Lazy Abstraction, 2002)
   * {@link #COMMON} means that the analysis is restarted from lowest ancestor common to all refinement roots, if more
   * than two refinement roots where identified
   */
  public enum RestartStrategy {
    ROOT,
    PIVOT,
    COMMON
  }
}
<|MERGE_RESOLUTION|>--- conflicted
+++ resolved
@@ -41,12 +41,7 @@
 import org.sosy_lab.cpachecker.core.counterexample.CFAPathWithAssumptions;
 import org.sosy_lab.cpachecker.core.counterexample.CounterexampleInfo;
 import org.sosy_lab.cpachecker.core.defaults.VariableTrackingPrecision;
-<<<<<<< HEAD
-import org.sosy_lab.cpachecker.core.interfaces.DelegatableRefiner;
-=======
 import org.sosy_lab.cpachecker.core.interfaces.ConfigurableProgramAnalysis;
-import org.sosy_lab.cpachecker.core.interfaces.Refiner;
->>>>>>> 2b67d3ef
 import org.sosy_lab.cpachecker.core.interfaces.Statistics;
 import org.sosy_lab.cpachecker.core.interfaces.StatisticsProvider;
 import org.sosy_lab.cpachecker.core.reachedset.ReachedSet;
@@ -66,11 +61,8 @@
 import org.sosy_lab.cpachecker.util.statistics.StatisticsWriter;
 
 import com.google.common.collect.Lists;
-<<<<<<< HEAD
 import com.google.common.collect.Sets;
-=======
 import com.google.errorprone.annotations.ForOverride;
->>>>>>> 2b67d3ef
 
 /**
  * A generic refiner using a {@link VariableTrackingPrecision}.
@@ -84,7 +76,7 @@
  */
 @Options(prefix = "cpa.value.refinement")
 public abstract class GenericRefiner<S extends ForgetfulState<?>, I extends Interpolant<S>>
-    implements StatisticsProvider, DelegatableRefiner {
+    implements StatisticsProvider {
 
   @Option(secure = true, description = "when to export the interpolation tree"
       + "\nNEVER:   never export the interpolation tree"
@@ -159,7 +151,6 @@
     return progress;
   }
 
-  @Override
   public boolean performRefinement(final ReachedSet pReached)
       throws CPAException, InterruptedException {
     return performRefinement(new ARGReachedSet(pReached, argCpa)).isSpurious();
@@ -387,17 +378,16 @@
     return path.toString().hashCode();
   }
 
-<<<<<<< HEAD
-  @Override
+  /*@Override
   public void informAboutOtherRefinement() {
     previousErrorPathId.clear();
-=======
+  }*/
+
   /** export the interpolation-tree as dot-file, if necessary. */
   private void exportTree(InterpolationTree<S, I> interpolationTree, String level) {
     if (interpolationTreeExportFile != null && exportInterpolationTree.equals(level)) {
       interpolationTree.exportToDot(interpolationTreeExportFile, refinementCounter.getValue());
     }
->>>>>>> 2b67d3ef
   }
 
   /**
