--- conflicted
+++ resolved
@@ -23,12 +23,12 @@
  */
 package org.sosy_lab.cpachecker.util.predicates.interpolation;
 
-import static com.google.common.base.Preconditions.checkState;
+import static com.google.common.base.Preconditions.*;
 
 import java.util.List;
 
+import org.sosy_lab.cpachecker.core.counterexample.RichModel;
 import org.sosy_lab.solver.api.BooleanFormula;
-import org.sosy_lab.solver.api.Model.ValueAssignment;
 
 import com.google.common.collect.ImmutableList;
 import com.google.common.collect.ImmutableMultimap;
@@ -43,22 +43,13 @@
 
     private final boolean spurious;
     private final ImmutableList<BooleanFormula> interpolants;
-    private final ImmutableList<ValueAssignment> mCounterexampleModel;
+    private final RichModel mCounterexampleModel;
     private final ImmutableList<BooleanFormula> mCounterexampleFormula;
     private final ImmutableMultimap<Integer, Integer> branchingDirections;
 
-<<<<<<< HEAD
-    private CounterexampleTraceInfo(
-        boolean pSpurious,
-        ImmutableList<BooleanFormula> pInterpolants,
-        ImmutableList<ValueAssignment> pCounterexampleModel,
-        ImmutableList<BooleanFormula> pCounterexampleFormula,
-        ImmutableMap<Integer, Boolean> pBranchingPreds) {
-=======
     private CounterexampleTraceInfo(boolean pSpurious, ImmutableList<BooleanFormula> pInterpolants,
         RichModel pCounterexampleModel, ImmutableList<BooleanFormula> pCounterexampleFormula,
         ImmutableMultimap<Integer, Integer> pBranchingPreds) {
->>>>>>> aaaa126a
       spurious = pSpurious;
       interpolants = pInterpolants;
       mCounterexampleModel = pCounterexampleModel;
@@ -84,18 +75,11 @@
           );
     }
 
-<<<<<<< HEAD
-  public static CounterexampleTraceInfo feasible(
-      List<BooleanFormula> pCounterexampleFormula,
-      Iterable<ValueAssignment> pModel,
-      Map<Integer, Boolean> preds) {
-=======
     public static CounterexampleTraceInfo feasible(List<BooleanFormula> pCounterexampleFormula,
         RichModel pModel, Multimap<Integer, Integer> preds) {
->>>>>>> aaaa126a
       return new CounterexampleTraceInfo(false,
           ImmutableList.<BooleanFormula>of(),
-          ImmutableList.copyOf(pModel),
+          checkNotNull(pModel),
           ImmutableList.copyOf(pCounterexampleFormula),
           ImmutableMultimap.copyOf(preds)
           );
@@ -129,7 +113,7 @@
       return mCounterexampleFormula;
     }
 
-    public ImmutableList<ValueAssignment> getModel() {
+    public RichModel getModel() {
       checkState(!spurious);
       return mCounterexampleModel;
     }
