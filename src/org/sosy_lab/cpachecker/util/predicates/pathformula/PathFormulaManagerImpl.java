--- conflicted
+++ resolved
@@ -174,14 +174,9 @@
     if (handleArrays) {
       afmgr = fmgr.getArrayFormulaManager();
       final FormulaEncodingOptions options = new FormulaEncodingOptions(config);
-<<<<<<< HEAD
-      typeHandler =
-          new CtoFormulaTypeHandlerWithArrays(pLogger, options, pMachineModel,
-              pFmgr);
-      converter =
-          new CToFormulaConverterWithArrays(options, fmgr, pMachineModel,
-              pVariableClassification, logger, shutdownNotifier, typeHandler,
-              direction);
+      typeHandler = new CtoFormulaTypeHandlerWithArrays(pLogger, pMachineModel);
+      converter = new CToFormulaConverterWithArrays(options, fmgr, pMachineModel,
+          pVariableClassification, logger, shutdownNotifier, typeHandler, direction);
 
       logger.log(Level.WARNING,
           "Handling of pointer aliasing is disabled, analysis is unsound if aliased pointers exist.");
@@ -197,13 +192,6 @@
       converter = new CToFormulaConverterWithHeapArray(options, fmgr,
           pMachineModel, pVariableClassification, logger, shutdownNotifier,
           aliasingTypeHandler, direction);
-=======
-      typeHandler = new CtoFormulaTypeHandlerWithArrays(pLogger, pMachineModel);
-      converter = new CToFormulaConverterWithArrays(options, fmgr, pMachineModel,
-          pVariableClassification, logger, shutdownNotifier, typeHandler, direction);
-
-      logger.log(Level.WARNING, "Handling of pointer aliasing is disabled, analysis is unsound if aliased pointers exist.");
->>>>>>> 17201aad
 
       logger.log(Level.WARNING, "This package is currently developed. Be aware of possibly "
           + "unsound results! It's not recommended to use the option cpa.predicate.useArrayHeap, "
