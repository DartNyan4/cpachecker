/*
 *  CPAchecker is a tool for configurable software verification.
 *  This file is part of CPAchecker.
 *
 *  Copyright (C) 2007-2014  Dirk Beyer
 *  All rights reserved.
 *
 *  Licensed under the Apache License, Version 2.0 (the "License");
 *  you may not use this file except in compliance with the License.
 *  You may obtain a copy of the License at
 *
 *      http://www.apache.org/licenses/LICENSE-2.0
 *
 *  Unless required by applicable law or agreed to in writing, software
 *  distributed under the License is distributed on an "AS IS" BASIS,
 *  WITHOUT WARRANTIES OR CONDITIONS OF ANY KIND, either express or implied.
 *  See the License for the specific language governing permissions and
 *  limitations under the License.
 *
 *
 *  CPAchecker web page:
 *    http://cpachecker.sosy-lab.org
 */
package org.sosy_lab.cpachecker.util.predicates.pathformula;

import static org.junit.Assert.*;

import java.math.BigInteger;
import java.util.Collections;
import java.util.SortedMap;
import java.util.TreeMap;

import org.junit.After;
import org.junit.Assert;
import org.junit.Before;
import org.junit.Test;
import org.sosy_lab.common.Triple;
import org.sosy_lab.common.configuration.Configuration;
import org.sosy_lab.common.log.TestLogManager;
import org.sosy_lab.cpachecker.cfa.Language;
import org.sosy_lab.cpachecker.cfa.MutableCFA;
import org.sosy_lab.cpachecker.cfa.ast.FileLocation;
import org.sosy_lab.cpachecker.cfa.ast.c.CBinaryExpression;
import org.sosy_lab.cpachecker.cfa.ast.c.CExpression;
import org.sosy_lab.cpachecker.cfa.ast.c.CExpressionAssignmentStatement;
import org.sosy_lab.cpachecker.cfa.ast.c.CExpressionStatement;
import org.sosy_lab.cpachecker.cfa.ast.c.CFunctionDeclaration;
import org.sosy_lab.cpachecker.cfa.ast.c.CIdExpression;
import org.sosy_lab.cpachecker.cfa.ast.c.CInitializerExpression;
import org.sosy_lab.cpachecker.cfa.ast.c.CIntegerLiteralExpression;
import org.sosy_lab.cpachecker.cfa.ast.c.CParameterDeclaration;
import org.sosy_lab.cpachecker.cfa.ast.c.CVariableDeclaration;
import org.sosy_lab.cpachecker.cfa.model.BlankEdge;
import org.sosy_lab.cpachecker.cfa.model.CFAEdge;
import org.sosy_lab.cpachecker.cfa.model.CFANode;
import org.sosy_lab.cpachecker.cfa.model.FunctionEntryNode;
import org.sosy_lab.cpachecker.cfa.model.FunctionExitNode;
import org.sosy_lab.cpachecker.cfa.model.c.CDeclarationEdge;
import org.sosy_lab.cpachecker.cfa.model.c.CStatementEdge;
import org.sosy_lab.cpachecker.cfa.parser.eclipse.c.CBinaryExpressionBuilder;
import org.sosy_lab.cpachecker.cfa.types.MachineModel;
import org.sosy_lab.cpachecker.cfa.types.c.CFunctionType;
import org.sosy_lab.cpachecker.cfa.types.c.CNumericTypes;
import org.sosy_lab.cpachecker.cfa.types.c.CStorageClass;
import org.sosy_lab.cpachecker.core.ShutdownNotifier;
import org.sosy_lab.cpachecker.exceptions.CPATransferException;
import org.sosy_lab.cpachecker.util.VariableClassification;
import org.sosy_lab.cpachecker.util.predicates.FormulaManagerFactory;
import org.sosy_lab.cpachecker.util.predicates.Solver;
import org.sosy_lab.cpachecker.util.predicates.interfaces.BooleanFormula;
import org.sosy_lab.cpachecker.util.predicates.interfaces.FormulaManager;
import org.sosy_lab.cpachecker.util.predicates.interfaces.NumeralFormula;
import org.sosy_lab.cpachecker.util.predicates.interfaces.NumeralFormula.RationalFormula;
import org.sosy_lab.cpachecker.util.predicates.interfaces.PathFormulaManager;
import org.sosy_lab.cpachecker.util.predicates.interfaces.view.FormulaManagerView;
import org.sosy_lab.cpachecker.util.predicates.interfaces.view.NumeralFormulaManagerView;
import org.sosy_lab.cpachecker.util.predicates.pathformula.pointeraliasing.PointerTargetSet;

import com.google.common.base.Optional;
import com.google.common.collect.SortedSetMultimap;
import com.google.common.collect.TreeMultimap;

/**
 * Testing the custom SSA implementation.
 */
public class PathFormulaManagerImplTest {

  private FormulaManager __formulaManager;
  private FormulaManagerView fmgr;
  private Solver solver;
<<<<<<< HEAD
  private PathFormulaManager pfmgr;
=======
  private PathFormulaManager pfmgrFwd;
  private PathFormulaManager pfmgrBwd;

  private CDeclarationEdge x_decl;
>>>>>>> 6b85926e

  @Before
  public void setup() throws Exception {
    Configuration.defaultConfiguration();
<<<<<<< HEAD
=======

>>>>>>> 6b85926e
    Configuration config = Configuration
        .builder()
        .setOption("cpa.predicate.solver", "smtinterpol") // only solver guaranteed on all platforms
        .build();

<<<<<<< HEAD
=======
    Configuration configBackwards = Configuration.builder()
        .setOption("cpa.predicate.solver", "smtinterpol")
        .setOption("cpa.predicate.handlePointerAliasing", "false") // not yet supported by the backwards analysis
        .build();

>>>>>>> 6b85926e
    FormulaManagerFactory factory = new FormulaManagerFactory(
        config, TestLogManager.getInstance(), ShutdownNotifier.create());
    __formulaManager = factory.getFormulaManager();
    fmgr = new FormulaManagerView(__formulaManager,
        config, TestLogManager.getInstance());
    solver = new Solver(fmgr, factory);

<<<<<<< HEAD
    pfmgr = new PathFormulaManagerImpl(
=======
    pfmgrFwd = new PathFormulaManagerImpl(
>>>>>>> 6b85926e
        fmgr,
        config,
        TestLogManager.getInstance(),
        ShutdownNotifier.create(),
        MachineModel.LINUX32,
        Optional.<VariableClassification>absent(),
        false
        );
<<<<<<< HEAD
=======

    pfmgrBwd = new PathFormulaManagerImpl(
        fmgr,
        configBackwards,
        TestLogManager.getInstance(),
        ShutdownNotifier.create(),
        MachineModel.LINUX32,
        Optional.<VariableClassification>absent(),
        true
        );
>>>>>>> 6b85926e
  }

  @After
  public void closeFormulaManager() throws Exception {
    if (__formulaManager instanceof AutoCloseable) {
      ((AutoCloseable)__formulaManager).close();
    }
  }


  private Triple<CFAEdge, CFAEdge, MutableCFA> createCFA() {

    CBinaryExpressionBuilder expressionBuilder = new CBinaryExpressionBuilder(
        MachineModel.LINUX32, TestLogManager.getInstance()
    );

    String fName = "main";
    SortedMap<String, FunctionEntryNode> functions = new TreeMap<>();

    FunctionEntryNode entryNode = dummyFunction(fName);

    // Edge 1: "x' = x + 1".
    // Edge 2: "x <= 10"
    CFANode a = new CFANode(fName);
    CFANode b = new CFANode(fName);

    CFAEdge init = new BlankEdge("", FileLocation.DUMMY, entryNode, a, "init");
    entryNode.addLeavingEdge(init);
    a.addEnteringEdge(init);

    // Declaration of the variable "X".
    // Equivalent to "int x = 0".
    CVariableDeclaration xDeclaration = new CVariableDeclaration(
        FileLocation.DUMMY,
        false,
        CStorageClass.AUTO,
        CNumericTypes.INT,
        "x",
        "x",
        "x",
        new CInitializerExpression(
            FileLocation.DUMMY,
            CNumericTypes.ZERO
        )
    );

    x_decl = new CDeclarationEdge(
        "int x = 0",
        FileLocation.DUMMY,
        a,
        b,
        xDeclaration
        );

    // x + 1
    CExpression rhs = expressionBuilder.buildBinaryExpression(
        new CIdExpression(
            FileLocation.DUMMY,
            CNumericTypes.INT,
            "x",
            xDeclaration
        ),
        CNumericTypes.ONE, // expression B.
        CBinaryExpression.BinaryOperator.PLUS
    );

    CFAEdge a_to_b = new CStatementEdge(
        "x := x + 1",

        new CExpressionAssignmentStatement(
            FileLocation.DUMMY,
            new CIdExpression(
                FileLocation.DUMMY,
                CNumericTypes.INT,
                "x",
                xDeclaration
            ),
            rhs
        ),
        FileLocation.DUMMY,
        a,
        b
    );

    // x <= 10.
    CExpression guard = expressionBuilder.buildBinaryExpression(
        new CIdExpression(
            FileLocation.DUMMY,
            CNumericTypes.INT,
            "x",
            xDeclaration
        ),
        intConstant(BigInteger.TEN),
        CBinaryExpression.BinaryOperator.LESS_THAN
    );

    // OK and here we want a guard edge, right?..
    CFAEdge b_to_a = new CStatementEdge(
        "x <= 10"  ,
        new CExpressionStatement(
            FileLocation.DUMMY, guard
        ),
        FileLocation.DUMMY,
        b, a
    );

    SortedSetMultimap<String, CFANode> nodes = TreeMultimap.create();
    nodes.put("main", a);
    nodes.put("main", b);

    functions.put("main", entryNode);

    MutableCFA cfa = new MutableCFA(
        MachineModel.LINUX32,
        functions,
        nodes,
        entryNode,
        Language.C
    );
    return Triple.of(a_to_b, b_to_a, cfa);
  }

  private CExpression intConstant(BigInteger constant) {
    return new CIntegerLiteralExpression(
        FileLocation.DUMMY, CNumericTypes.INT, constant
    );
  }

  private FunctionEntryNode dummyFunction(String name) {
    CFunctionType functionType = CFunctionType.functionTypeWithReturnType(CNumericTypes.BOOL);

    FunctionEntryNode main = new FunctionEntryNode(
        FileLocation.DUMMY,
        name,
        new FunctionExitNode(name),
        new CFunctionDeclaration(
            FileLocation.DUMMY, functionType, name,
            Collections.<CParameterDeclaration>emptyList()
        ),
        Collections.<String>emptyList()
    );

    return main;
  }

  @Test
  public void testCustomSSAIdx() throws Exception {
    Triple<CFAEdge, CFAEdge, MutableCFA> data = createCFA();
    CFAEdge a_to_b = data.getFirst();

    int customIdx = 1337;
    PathFormula p = makePathFormulaWithCustomIdx(
        a_to_b, customIdx);

    // The SSA index should be incremented by one (= DEFAULT_INCREMENT) by the edge "x := x + 1".
    Assert.assertEquals(customIdx + SSAMap.DEFAULT_INCREMENT, p.getSsa().getIndex("x"));
  }

  @Test
  public void testAssignmentSSABackward() throws Exception {
    Triple<CFAEdge, CFAEdge, MutableCFA> data = createCFA();
    CFAEdge a_to_b = data.getFirst();

    PathFormula pf = pfmgrBwd.makeEmptyPathFormula();
    pf = pfmgrBwd.makeNewPathFormula(pf,
        pf.getSsa().builder()
        .setIndex("x", CNumericTypes.INT, 10)
        .build());

    pf = pfmgrBwd.makeAnd(pf, a_to_b);

    Assert.assertEquals("(= x@10 (+ x@11 1.0))", pf.toString());
  }

  @Test
  public void testDeclarationSSABackward() throws Exception {
    createCFA();

    PathFormula pf = pfmgrBwd.makeEmptyPathFormula();
    pf = pfmgrBwd.makeNewPathFormula(pf,
        pf.getSsa().builder()
        .setIndex("x", CNumericTypes.INT, 10)
        .build());

    pf = pfmgrBwd.makeAnd(pf, x_decl);

    Assert.assertEquals(12, pf.getSsa().getIndex("x"));
  }

  @Test
  public void testDeclarationSSAForward() throws Exception {
    createCFA();

    PathFormula pf = pfmgrFwd.makeEmptyPathFormula();
    pf = pfmgrFwd.makeNewPathFormula(pf,
        pf.getSsa().builder()
        .setIndex("x", CNumericTypes.INT, 10)
        .build());

    pf = pfmgrFwd.makeAnd(pf, x_decl);

    Assert.assertEquals(11, pf.getSsa().getIndex("x"));
  }

  @Test
  public void testAssignmentSSAForward() throws Exception {
    Triple<CFAEdge, CFAEdge, MutableCFA> data = createCFA();
    CFAEdge a_to_b = data.getFirst();

    PathFormula pf = pfmgrFwd.makeEmptyPathFormula();
    pf = pfmgrFwd.makeNewPathFormula(pf,
        pf.getSsa().builder()
        .setIndex("x", CNumericTypes.INT, 10)
        .build());

    pf = pfmgrFwd.makeAnd(pf, a_to_b);

    Assert.assertEquals("(= x@11 (+ x@10 1.0))", pf.toString());
  }


  /**
   * Creates a {@link PathFormula} with SSA indexing starting
   * from the specified value.
   * Useful for more fine-grained control over SSA indexes.
   */
  private PathFormula makePathFormulaWithCustomIdx(CFAEdge edge, int ssaIdx)
      throws CPATransferException, InterruptedException {
<<<<<<< HEAD
    PathFormula empty = pfmgr.makeEmptyPathFormula();
    PathFormula emptyWithCustomSSA = pfmgr.makeNewPathFormula(
        empty,
        SSAMap.emptySSAMap().withDefault(ssaIdx));

    return pfmgr.makeAnd(emptyWithCustomSSA, edge);
=======
    PathFormula empty = pfmgrFwd.makeEmptyPathFormula();
    PathFormula emptyWithCustomSSA = pfmgrFwd.makeNewPathFormula(
        empty,
        SSAMap.emptySSAMap().withDefault(ssaIdx));

    return pfmgrFwd.makeAnd(emptyWithCustomSSA, edge);
>>>>>>> 6b85926e
  }

  @Test
  public void testEmpty() {
<<<<<<< HEAD
    PathFormula empty = pfmgr.makeEmptyPathFormula();
=======
    PathFormula empty = pfmgrFwd.makeEmptyPathFormula();
>>>>>>> 6b85926e
    PathFormula expected = new PathFormula(
        fmgr.getBooleanFormulaManager().makeBoolean(true),
        SSAMap.emptySSAMap(),
        PointerTargetSet.emptyPointerTargetSet(),
        0);
    assertEquals(expected, empty);
  }

  private PathFormula makePathFormulaWithVariable(String var, int index) throws Exception {
    NumeralFormulaManagerView<NumeralFormula, RationalFormula> rfmgr =
        fmgr.getRationalFormulaManager();

    BooleanFormula f = rfmgr.equal(rfmgr.makeVariable(var, index), rfmgr.makeNumber(0));

    SSAMap s = SSAMap.emptySSAMap().builder().setIndex(var, CNumericTypes.DOUBLE, index).build();

    return new PathFormula(f, s, PointerTargetSet.emptyPointerTargetSet(), 1);
  }

  private BooleanFormula makeVariableEquality(String var, int index1, int index2) throws Exception {
    NumeralFormulaManagerView<NumeralFormula, RationalFormula> rfmgr =
        fmgr.getRationalFormulaManager();

    return rfmgr.equal(rfmgr.makeVariable(var, index2), rfmgr.makeVariable(var, index1));
  }

  // The following tests test the disjunction of the Formulas
  // as well as the merge of the SSAMaps within makeOr().

  @Test
  public void testMakeOrBothEmpty() throws Exception {
<<<<<<< HEAD
    PathFormula empty = pfmgr.makeEmptyPathFormula();
    PathFormula result = pfmgr.makeOr(empty, empty);
=======
    PathFormula empty = pfmgrFwd.makeEmptyPathFormula();
    PathFormula result = pfmgrFwd.makeOr(empty, empty);
>>>>>>> 6b85926e

    assertEquals(empty, result);
  }

  @Test
  public void testMakeOrLeftEmpty() throws Exception {
<<<<<<< HEAD
    PathFormula empty = pfmgr.makeEmptyPathFormula();
    PathFormula pf = makePathFormulaWithVariable("a", 2);

    PathFormula result = pfmgr.makeOr(empty, pf);
=======
    PathFormula empty = pfmgrFwd.makeEmptyPathFormula();
    PathFormula pf = makePathFormulaWithVariable("a", 2);

    PathFormula result = pfmgrFwd.makeOr(empty, pf);
>>>>>>> 6b85926e

    PathFormula expected = new PathFormula(
        fmgr.makeOr(makeVariableEquality("a", 1, 2), pf.getFormula()),
        pf.getSsa(), pf.getPointerTargetSet(), 1);

    assertEquals(expected, result);
  }

  @Test
  public void testMakeOrRightEmpty() throws Exception {
<<<<<<< HEAD
    PathFormula empty = pfmgr.makeEmptyPathFormula();
    PathFormula pf = makePathFormulaWithVariable("a", 2);

    PathFormula result = pfmgr.makeOr(pf, empty);
=======
    PathFormula empty = pfmgrFwd.makeEmptyPathFormula();
    PathFormula pf = makePathFormulaWithVariable("a", 2);

    PathFormula result = pfmgrFwd.makeOr(pf, empty);
>>>>>>> 6b85926e

    PathFormula expected = new PathFormula(
        fmgr.makeOr(pf.getFormula(), makeVariableEquality("a", 1, 2)),
        pf.getSsa(), pf.getPointerTargetSet(), 1);

    assertEquals(expected, result);
  }

  @Test
  public void testMakeOr() throws Exception {
    PathFormula pf1 = makePathFormulaWithVariable("a", 2);
    PathFormula pf2 = makePathFormulaWithVariable("a", 3);

<<<<<<< HEAD
    PathFormula result = pfmgr.makeOr(pf1, pf2);
=======
    PathFormula result = pfmgrFwd.makeOr(pf1, pf2);
>>>>>>> 6b85926e

    BooleanFormula left = fmgr.makeAnd(pf1.getFormula(), makeVariableEquality("a", 2, 3));
    BooleanFormula right = pf2.getFormula();

    PathFormula expected = new PathFormula(fmgr.makeOr(left, right),
        pf2.getSsa(), PointerTargetSet.emptyPointerTargetSet(), 1);

    assertEquals(expected, result);
  }

  @Test
  public void testMakeOrCommutative() throws Exception {
    PathFormula pf1 = makePathFormulaWithVariable("a", 2);
    PathFormula pf2 = makePathFormulaWithVariable("b", 3);

<<<<<<< HEAD
    PathFormula resultA = pfmgr.makeOr(pf1, pf2);
    PathFormula resultB = pfmgr.makeOr(pf2, pf1);
=======
    PathFormula resultA = pfmgrFwd.makeOr(pf1, pf2);
    PathFormula resultB = pfmgrFwd.makeOr(pf2, pf1);
>>>>>>> 6b85926e

    BooleanFormula equiv = fmgr.makeEqual(resultA.getFormula(), resultB.getFormula());

    // check for tautology of equiv
    assertTrue(solver.isUnsat(fmgr.makeNot(equiv)));
  }
}<|MERGE_RESOLUTION|>--- conflicted
+++ resolved
@@ -88,35 +88,25 @@
   private FormulaManager __formulaManager;
   private FormulaManagerView fmgr;
   private Solver solver;
-<<<<<<< HEAD
-  private PathFormulaManager pfmgr;
-=======
   private PathFormulaManager pfmgrFwd;
   private PathFormulaManager pfmgrBwd;
 
   private CDeclarationEdge x_decl;
->>>>>>> 6b85926e
 
   @Before
   public void setup() throws Exception {
     Configuration.defaultConfiguration();
-<<<<<<< HEAD
-=======
-
->>>>>>> 6b85926e
+
     Configuration config = Configuration
         .builder()
         .setOption("cpa.predicate.solver", "smtinterpol") // only solver guaranteed on all platforms
         .build();
 
-<<<<<<< HEAD
-=======
     Configuration configBackwards = Configuration.builder()
         .setOption("cpa.predicate.solver", "smtinterpol")
         .setOption("cpa.predicate.handlePointerAliasing", "false") // not yet supported by the backwards analysis
         .build();
 
->>>>>>> 6b85926e
     FormulaManagerFactory factory = new FormulaManagerFactory(
         config, TestLogManager.getInstance(), ShutdownNotifier.create());
     __formulaManager = factory.getFormulaManager();
@@ -124,11 +114,7 @@
         config, TestLogManager.getInstance());
     solver = new Solver(fmgr, factory);
 
-<<<<<<< HEAD
-    pfmgr = new PathFormulaManagerImpl(
-=======
     pfmgrFwd = new PathFormulaManagerImpl(
->>>>>>> 6b85926e
         fmgr,
         config,
         TestLogManager.getInstance(),
@@ -137,8 +123,6 @@
         Optional.<VariableClassification>absent(),
         false
         );
-<<<<<<< HEAD
-=======
 
     pfmgrBwd = new PathFormulaManagerImpl(
         fmgr,
@@ -149,7 +133,6 @@
         Optional.<VariableClassification>absent(),
         true
         );
->>>>>>> 6b85926e
   }
 
   @After
@@ -378,30 +361,17 @@
    */
   private PathFormula makePathFormulaWithCustomIdx(CFAEdge edge, int ssaIdx)
       throws CPATransferException, InterruptedException {
-<<<<<<< HEAD
-    PathFormula empty = pfmgr.makeEmptyPathFormula();
-    PathFormula emptyWithCustomSSA = pfmgr.makeNewPathFormula(
-        empty,
-        SSAMap.emptySSAMap().withDefault(ssaIdx));
-
-    return pfmgr.makeAnd(emptyWithCustomSSA, edge);
-=======
     PathFormula empty = pfmgrFwd.makeEmptyPathFormula();
     PathFormula emptyWithCustomSSA = pfmgrFwd.makeNewPathFormula(
         empty,
         SSAMap.emptySSAMap().withDefault(ssaIdx));
 
     return pfmgrFwd.makeAnd(emptyWithCustomSSA, edge);
->>>>>>> 6b85926e
   }
 
   @Test
   public void testEmpty() {
-<<<<<<< HEAD
-    PathFormula empty = pfmgr.makeEmptyPathFormula();
-=======
     PathFormula empty = pfmgrFwd.makeEmptyPathFormula();
->>>>>>> 6b85926e
     PathFormula expected = new PathFormula(
         fmgr.getBooleanFormulaManager().makeBoolean(true),
         SSAMap.emptySSAMap(),
@@ -433,30 +403,18 @@
 
   @Test
   public void testMakeOrBothEmpty() throws Exception {
-<<<<<<< HEAD
-    PathFormula empty = pfmgr.makeEmptyPathFormula();
-    PathFormula result = pfmgr.makeOr(empty, empty);
-=======
     PathFormula empty = pfmgrFwd.makeEmptyPathFormula();
     PathFormula result = pfmgrFwd.makeOr(empty, empty);
->>>>>>> 6b85926e
 
     assertEquals(empty, result);
   }
 
   @Test
   public void testMakeOrLeftEmpty() throws Exception {
-<<<<<<< HEAD
-    PathFormula empty = pfmgr.makeEmptyPathFormula();
-    PathFormula pf = makePathFormulaWithVariable("a", 2);
-
-    PathFormula result = pfmgr.makeOr(empty, pf);
-=======
     PathFormula empty = pfmgrFwd.makeEmptyPathFormula();
     PathFormula pf = makePathFormulaWithVariable("a", 2);
 
     PathFormula result = pfmgrFwd.makeOr(empty, pf);
->>>>>>> 6b85926e
 
     PathFormula expected = new PathFormula(
         fmgr.makeOr(makeVariableEquality("a", 1, 2), pf.getFormula()),
@@ -467,17 +425,10 @@
 
   @Test
   public void testMakeOrRightEmpty() throws Exception {
-<<<<<<< HEAD
-    PathFormula empty = pfmgr.makeEmptyPathFormula();
-    PathFormula pf = makePathFormulaWithVariable("a", 2);
-
-    PathFormula result = pfmgr.makeOr(pf, empty);
-=======
     PathFormula empty = pfmgrFwd.makeEmptyPathFormula();
     PathFormula pf = makePathFormulaWithVariable("a", 2);
 
     PathFormula result = pfmgrFwd.makeOr(pf, empty);
->>>>>>> 6b85926e
 
     PathFormula expected = new PathFormula(
         fmgr.makeOr(pf.getFormula(), makeVariableEquality("a", 1, 2)),
@@ -491,11 +442,7 @@
     PathFormula pf1 = makePathFormulaWithVariable("a", 2);
     PathFormula pf2 = makePathFormulaWithVariable("a", 3);
 
-<<<<<<< HEAD
-    PathFormula result = pfmgr.makeOr(pf1, pf2);
-=======
     PathFormula result = pfmgrFwd.makeOr(pf1, pf2);
->>>>>>> 6b85926e
 
     BooleanFormula left = fmgr.makeAnd(pf1.getFormula(), makeVariableEquality("a", 2, 3));
     BooleanFormula right = pf2.getFormula();
@@ -511,13 +458,8 @@
     PathFormula pf1 = makePathFormulaWithVariable("a", 2);
     PathFormula pf2 = makePathFormulaWithVariable("b", 3);
 
-<<<<<<< HEAD
-    PathFormula resultA = pfmgr.makeOr(pf1, pf2);
-    PathFormula resultB = pfmgr.makeOr(pf2, pf1);
-=======
     PathFormula resultA = pfmgrFwd.makeOr(pf1, pf2);
     PathFormula resultB = pfmgrFwd.makeOr(pf2, pf1);
->>>>>>> 6b85926e
 
     BooleanFormula equiv = fmgr.makeEqual(resultA.getFormula(), resultB.getFormula());
 
