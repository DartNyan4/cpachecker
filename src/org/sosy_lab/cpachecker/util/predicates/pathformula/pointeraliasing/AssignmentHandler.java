--- conflicted
+++ resolved
@@ -66,10 +66,10 @@
 import org.sosy_lab.cpachecker.util.predicates.smt.ArrayFormulaManagerView;
 import org.sosy_lab.cpachecker.util.predicates.smt.BooleanFormulaManagerView;
 import org.sosy_lab.cpachecker.util.predicates.smt.FormulaManagerView;
-import org.sosy_lab.solver.api.ArrayFormula;
-import org.sosy_lab.solver.api.BooleanFormula;
-import org.sosy_lab.solver.api.Formula;
-import org.sosy_lab.solver.api.FormulaType;
+import org.sosy_lab.java_smt.api.ArrayFormula;
+import org.sosy_lab.java_smt.api.BooleanFormula;
+import org.sosy_lab.java_smt.api.Formula;
+import org.sosy_lab.java_smt.api.FormulaType;
 
 /**
  * Implements a handler for assignments.
@@ -578,17 +578,10 @@
         throw new UnrecognizedCCodeException("Impossible structure assignment due to incompatible types:"
             + " assignment of " + rvalue + " with type "+ rvalueType + " to " + lvalue + " with type "+ lvalueType, edge);
       }
-<<<<<<< HEAD
-      result = bfmgr.makeBoolean(true);
-      int offset = 0;
-      for (final CCompositeTypeMemberDeclaration memberDeclaration : lvalueCompositeType.getMembers()) {
-        final String memberName = memberDeclaration.getName();
-=======
       result = bfmgr.makeTrue();
       for (final CCompositeTypeMemberDeclaration memberDeclaration : lvalueCompositeType.getMembers()) {
         final String memberName = memberDeclaration.getName();
         final int offset = typeHandler.getBitOffset(lvalueCompositeType, memberName);
->>>>>>> ce2cc198
         final CType newLvalueType = typeHandler.getSimplifiedType(memberDeclaration);
         // Optimizing away the assignments from uninitialized fields
         if (conv.isRelevantField(lvalueCompositeType, memberName)
@@ -623,10 +616,6 @@
                                                        updatedRegions,
                                                        updatedVariables));
         }
-
-        if (lvalueCompositeType.getKind() == ComplexTypeKind.STRUCT) {
-          offset += conv.getSizeof(memberDeclaration.getType());
-        }
       }
       return result;
     } else { // Simple assignment
