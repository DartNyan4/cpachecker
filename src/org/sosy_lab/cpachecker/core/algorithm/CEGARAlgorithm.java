/*
 *  CPAchecker is a tool for configurable software verification.
 *  This file is part of CPAchecker.
 *
 *  Copyright (C) 2007-2012  Dirk Beyer
 *  All rights reserved.
 *
 *  Licensed under the Apache License, Version 2.0 (the "License");
 *  you may not use this file except in compliance with the License.
 *  You may obtain a copy of the License at
 *
 *      http://www.apache.org/licenses/LICENSE-2.0
 *
 *  Unless required by applicable law or agreed to in writing, software
 *  distributed under the License is distributed on an "AS IS" BASIS,
 *  WITHOUT WARRANTIES OR CONDITIONS OF ANY KIND, either express or implied.
 *  See the License for the specific language governing permissions and
 *  limitations under the License.
 *
 *
 *  CPAchecker web page:
 *    http://cpachecker.sosy-lab.org
 */
package org.sosy_lab.cpachecker.core.algorithm;

import java.io.PrintStream;
import java.lang.reflect.InvocationTargetException;
import java.lang.reflect.Method;
import java.lang.reflect.Modifier;
import java.util.Collection;
import java.util.logging.Level;

import org.sosy_lab.common.AbstractMBean;
import org.sosy_lab.common.Classes;
import org.sosy_lab.common.Classes.UnexpectedCheckedException;
import org.sosy_lab.common.LogManager;
import org.sosy_lab.common.Timer;
import org.sosy_lab.common.configuration.ClassOption;
import org.sosy_lab.common.configuration.Configuration;
import org.sosy_lab.common.configuration.InvalidConfigurationException;
import org.sosy_lab.common.configuration.Option;
import org.sosy_lab.common.configuration.Options;
import org.sosy_lab.cpachecker.core.CPAcheckerResult.Result;
import org.sosy_lab.cpachecker.core.interfaces.ConfigurableProgramAnalysis;
import org.sosy_lab.cpachecker.core.interfaces.Refiner;
import org.sosy_lab.cpachecker.core.interfaces.Statistics;
import org.sosy_lab.cpachecker.core.interfaces.StatisticsProvider;
import org.sosy_lab.cpachecker.core.reachedset.ReachedSet;
import org.sosy_lab.cpachecker.exceptions.CPAException;
import org.sosy_lab.cpachecker.exceptions.InvalidComponentException;
import org.sosy_lab.cpachecker.exceptions.RefinementFailedException;
import org.sosy_lab.cpachecker.util.AbstractStates;

import com.google.common.base.Preconditions;
import com.google.common.base.Throwables;

@Options(prefix="cegar")
public class CEGARAlgorithm implements Algorithm, StatisticsProvider {

  private static class CEGARStatistics implements Statistics {

    private final Timer totalTimer = new Timer();
    private final Timer refinementTimer = new Timer();
    private final Timer gcTimer = new Timer();

    private volatile int countRefinements = 0;
    private int countSuccessfulRefinements = 0;
    private int countFailedRefinements = 0;
    private boolean timedOut = false;

    @Override
    public String getName() {
      return "CEGAR algorithm";
    }

    @Override
    public void printStatistics(PrintStream out, Result pResult,
        ReachedSet pReached) {

      out.println("Timed out: " + timedOut);
      out.println("Number of refinements:            " + countRefinements);

      if (countRefinements > 0) {
        out.println("Number of successful refinements: " + countSuccessfulRefinements);
        out.println("Number of failed refinements:     " + countFailedRefinements);
        out.println("");
        out.println("Total time for CEGAR algorithm:   " + totalTimer);
        out.println("Time for refinements:             " + refinementTimer);
        out.println("Average time for refinement:      " + refinementTimer.printAvgTime());
        out.println("Max time for refinement:          " + refinementTimer.printMaxTime());
        out.println("Time for garbage collection:      " + gcTimer);
      }
    }
  }

  private final CEGARStatistics stats = new CEGARStatistics();

  public static interface CEGARMXBean {
    int getNumberOfRefinements();
    int getSizeOfReachedSetBeforeLastRefinement();
    boolean isRefinementActive();
  }

  private class CEGARMBean extends AbstractMBean implements CEGARMXBean {
    public CEGARMBean() {
      super("org.sosy_lab.cpachecker:type=CEGAR", logger);
      register();
    }

    @Override
    public int getNumberOfRefinements() {
      return stats.countRefinements;
    }

    @Override
    public int getSizeOfReachedSetBeforeLastRefinement() {
      return sizeOfReachedSetBeforeRefinement;
    }

    @Override
    public boolean isRefinementActive() {
      return stats.refinementTimer.isRunning();
    }
  }

  private static final int GC_PERIOD = 100;
  private int gcCounter = 0;

  private volatile int sizeOfReachedSetBeforeRefinement = 0;

  @Option(required = true,
      description = "Which refinement algorithm to use? "
      + "(give class name, required for CEGAR) If the package name starts with "
      + "'org.sosy_lab.cpachecker.', this prefix can be omitted.")
  @ClassOption(packagePrefix = "org.sosy_lab.cpachecker")
  private Class<? extends Refiner> refiner = null;

  @Option(description = "completely restart analysis on refinement "
      + "by removing everything from the reached set")
  private boolean restartOnRefinement = false;

  @Option(description = "threshold (in ms) after which the CEGAR algorithm gives up refining (spurious) counterexamples")
  private int stopRefiningThreshold = -1; //TODO maybe use ProgressObserver instead?

  @Option(description = "maximum count of attempted refinements")
  private int stopRefiningCount = -1;

  @Option(description="do not refine after a reset of the CEGAR algorithm")
  private boolean noRefinementInFirstRun = false;

  private long startTime = 0;
  private int refinementCount = 0;
  private final LogManager logger;
  private final Algorithm algorithm;
  private final Refiner mRefiner;
  private int resets = 0;


  // TODO Copied from CPABuilder, should be refactored into a generic implementation
  private Refiner createInstance(ConfigurableProgramAnalysis pCpa) throws CPAException, InvalidConfigurationException {

    // get factory method
    Method factoryMethod;
    try {
      factoryMethod = refiner.getMethod("create", ConfigurableProgramAnalysis.class);
    } catch (NoSuchMethodException e) {
      throw new InvalidComponentException(refiner, "Refiner", "No public static method \"create\" with exactly one parameter of type ConfigurableProgramAnalysis.");
    }

    // verify signature
    if (!Modifier.isStatic(factoryMethod.getModifiers())) {
      throw new InvalidComponentException(refiner, "Refiner", "Factory method is not static");
    }

    String exception = Classes.verifyDeclaredExceptions(factoryMethod, CPAException.class, InvalidConfigurationException.class);
    if (exception != null) {
      throw new InvalidComponentException(refiner, "Refiner", "Factory method declares the unsupported checked exception " + exception + ".");
    }

    // invoke factory method
    Object refinerObj;
    try {
      refinerObj = factoryMethod.invoke(null, pCpa);

    } catch (IllegalAccessException e) {
      throw new InvalidComponentException(refiner, "Refiner", "Factory method is not public.");

    } catch (InvocationTargetException e) {
      Throwable cause = e.getCause();
      Throwables.propagateIfPossible(cause, CPAException.class, InvalidConfigurationException.class);

      throw new UnexpectedCheckedException("instantiation of refiner " + refiner.getSimpleName(), cause);
    }

    if ((refinerObj == null) || !(refinerObj instanceof Refiner)) {
      throw new InvalidComponentException(refiner, "Refiner", "Factory method did not return a Refiner instance.");
    }

    return (Refiner)refinerObj;
  }

  public CEGARAlgorithm(Algorithm algorithm, ConfigurableProgramAnalysis pCpa, Configuration config, LogManager logger) throws InvalidConfigurationException, CPAException {
    config.inject(this);
    this.algorithm = algorithm;
    this.logger = logger;

    mRefiner = createInstance(pCpa);
    new CEGARMBean(); // don't store it because we wouldn't know when to unregister anyway
  }

  /**
   * This constructor gets a Refiner object instead of generating it
   * from the refiner parameter.
   *
   * @param algorithm
   * @param pRefiner
   * @param config
   * @param logger
   * @throws InvalidConfigurationException
   * @throws CPAException
   */
  public CEGARAlgorithm(Algorithm algorithm, Refiner pRefiner, Configuration config, LogManager logger) throws InvalidConfigurationException, CPAException {
    config.inject(this);
    this.algorithm = algorithm;
    this.logger = logger;
    mRefiner = Preconditions.checkNotNull(pRefiner);
  }

  @Override
  public boolean run(ReachedSet reached) throws CPAException, InterruptedException {
    boolean sound = true;

    stats.totalTimer.start();
    try {
      boolean refinementSuccessful;
      do {
        refinementSuccessful = false;

<<<<<<< HEAD
    if(startTime == 0) {
      startTime = System.currentTimeMillis();
    }

    boolean continueAnalysis;

    do {
      continueAnalysis = false;

      // run algorithm
      sound &= algorithm.run(reached);

      AbstractElement lastElement = reached.getLastElement();

      // if the element is a target element do refinement
      if (AbstractElements.isTargetElement(lastElement)) {
        if ((stopRefiningThreshold == -1 || System.currentTimeMillis() - startTime <= stopRefiningThreshold) &&
            (stopRefiningCount == -1 || stopRefiningCount > refinementCount) &&
            !(resets == 0 && noRefinementInFirstRun)) {
          refinementCount++;
          logger.log(Level.FINE, "Error found, performing CEGAR");
          stats.countRefinements++;
          sizeOfReachedSetBeforeRefinement = reached.size();

          stats.refinementTimer.start();
          boolean refinementResult;
          try {
            refinementResult = mRefiner.performRefinement(reached);

          } catch (RefinementFailedException e) {
            stats.countFailedRefinements++;
            throw e;
          } finally {
            stats.refinementTimer.stop();
          }

          if (refinementResult) {
            // successful refinement

            logger.log(Level.FINE, "Refinement successful");
            stats.countSuccessfulRefinements++;

            if (restartOnRefinement) {
              // TODO
            }

            runGC();

            continueAnalysis = true;

          } else {
            // no refinement found, because the counterexample is not spurious
            logger.log(Level.FINE, "Refinement unsuccessful");
          }
        } else {
          stats.timedOut = true;
        }
      } // if lastElement is target element
=======
        // run algorithm
        sound &= algorithm.run(reached);

        // if the last state is a target state do refinement
        if (AbstractStates.isTargetState(reached.getLastState())) {

          refinementSuccessful = refine(reached);
        }

      } while (refinementSuccessful);

    } finally {
      stats.totalTimer.stop();
    }
    return sound;
  }

  private boolean refine(ReachedSet reached) throws CPAException, InterruptedException {
    logger.log(Level.FINE, "Error found, performing CEGAR");
    stats.countRefinements++;
    sizeOfReachedSetBeforeRefinement = reached.size();

    stats.refinementTimer.start();
    boolean refinementResult;
    try {
      refinementResult = mRefiner.performRefinement(reached);

    } catch (RefinementFailedException e) {
      stats.countFailedRefinements++;
      throw e;
    } finally {
      stats.refinementTimer.stop();
    }

    logger.log(Level.FINE, "Refinement successful:", refinementResult);

    if (refinementResult) {
      stats.countSuccessfulRefinements++;

      if (restartOnRefinement) {
        // TODO
      }
>>>>>>> 176f0002

      runGC();
    }

    return refinementResult;
  }

  private void runGC() {
    if ((++gcCounter % GC_PERIOD) == 0) {
      stats.gcTimer.start();
      System.gc();
      gcCounter = 0;
      stats.gcTimer.stop();
    }
  }

  @Override
  public void collectStatistics(Collection<Statistics> pStatsCollection) {
    if (algorithm instanceof StatisticsProvider) {
      ((StatisticsProvider)algorithm).collectStatistics(pStatsCollection);
    }
    if (mRefiner instanceof StatisticsProvider) {
      ((StatisticsProvider)mRefiner).collectStatistics(pStatsCollection);
    }
    pStatsCollection.add(stats);
  }

  @Override
  public boolean reset() {
    startTime = 0;
    refinementCount = 0;
    resets++;
    return algorithm.reset();
  }
}<|MERGE_RESOLUTION|>--- conflicted
+++ resolved
@@ -231,78 +231,28 @@
     boolean sound = true;
 
     stats.totalTimer.start();
+    if (startTime == 0) {
+      startTime = System.currentTimeMillis();
+    }
+
     try {
       boolean refinementSuccessful;
       do {
         refinementSuccessful = false;
 
-<<<<<<< HEAD
-    if(startTime == 0) {
-      startTime = System.currentTimeMillis();
-    }
-
-    boolean continueAnalysis;
-
-    do {
-      continueAnalysis = false;
-
-      // run algorithm
-      sound &= algorithm.run(reached);
-
-      AbstractElement lastElement = reached.getLastElement();
-
-      // if the element is a target element do refinement
-      if (AbstractElements.isTargetElement(lastElement)) {
-        if ((stopRefiningThreshold == -1 || System.currentTimeMillis() - startTime <= stopRefiningThreshold) &&
-            (stopRefiningCount == -1 || stopRefiningCount > refinementCount) &&
-            !(resets == 0 && noRefinementInFirstRun)) {
-          refinementCount++;
-          logger.log(Level.FINE, "Error found, performing CEGAR");
-          stats.countRefinements++;
-          sizeOfReachedSetBeforeRefinement = reached.size();
-
-          stats.refinementTimer.start();
-          boolean refinementResult;
-          try {
-            refinementResult = mRefiner.performRefinement(reached);
-
-          } catch (RefinementFailedException e) {
-            stats.countFailedRefinements++;
-            throw e;
-          } finally {
-            stats.refinementTimer.stop();
-          }
-
-          if (refinementResult) {
-            // successful refinement
-
-            logger.log(Level.FINE, "Refinement successful");
-            stats.countSuccessfulRefinements++;
-
-            if (restartOnRefinement) {
-              // TODO
-            }
-
-            runGC();
-
-            continueAnalysis = true;
-
-          } else {
-            // no refinement found, because the counterexample is not spurious
-            logger.log(Level.FINE, "Refinement unsuccessful");
-          }
-        } else {
-          stats.timedOut = true;
-        }
-      } // if lastElement is target element
-=======
         // run algorithm
         sound &= algorithm.run(reached);
 
         // if the last state is a target state do refinement
         if (AbstractStates.isTargetState(reached.getLastState())) {
-
-          refinementSuccessful = refine(reached);
+          if ((stopRefiningThreshold == -1 || System.currentTimeMillis() - startTime <= stopRefiningThreshold) &&
+              (stopRefiningCount == -1 || stopRefiningCount > refinementCount) &&
+              !(resets == 0 && noRefinementInFirstRun)) {
+            refinementCount++;
+            refinementSuccessful = refine(reached);
+          } else {
+            stats.timedOut = true;
+          }
         }
 
       } while (refinementSuccessful);
@@ -338,13 +288,13 @@
       if (restartOnRefinement) {
         // TODO
       }
->>>>>>> 176f0002
 
       runGC();
     }
 
     return refinementResult;
   }
+
 
   private void runGC() {
     if ((++gcCounter % GC_PERIOD) == 0) {
