/*
 *  CPAchecker is a tool for configurable software verification.
 *  This file is part of CPAchecker.
 *
 *  Copyright (C) 2007-2014  Dirk Beyer
 *  All rights reserved.
 *
 *  Licensed under the Apache License, Version 2.0 (the "License");
 *  you may not use this file except in compliance with the License.
 *  You may obtain a copy of the License at
 *
 *      http://www.apache.org/licenses/LICENSE-2.0
 *
 *  Unless required by applicable law or agreed to in writing, software
 *  distributed under the License is distributed on an "AS IS" BASIS,
 *  WITHOUT WARRANTIES OR CONDITIONS OF ANY KIND, either express or implied.
 *  See the License for the specific language governing permissions and
 *  limitations under the License.
 *
 *
 *  CPAchecker web page:
 *    http://cpachecker.sosy-lab.org
 */
package org.sosy_lab.cpachecker.core.algorithm;

import static com.google.common.collect.FluentIterable.from;
import static org.sosy_lab.cpachecker.util.AbstractStates.*;
import static org.sosy_lab.cpachecker.util.statistics.StatisticsUtils.div;

import java.io.PrintStream;
import java.lang.reflect.InvocationTargetException;
import java.lang.reflect.Method;
import java.lang.reflect.Modifier;
import java.util.Collection;
import java.util.concurrent.TimeUnit;
import java.util.logging.Level;

import org.sosy_lab.common.AbstractMBean;
import org.sosy_lab.common.Classes;
import org.sosy_lab.common.Classes.UnexpectedCheckedException;
<<<<<<< HEAD
=======
import org.sosy_lab.common.LogManager;
import org.sosy_lab.common.Timer;
>>>>>>> 5f901b87
import org.sosy_lab.common.configuration.ClassOption;
import org.sosy_lab.common.configuration.Configuration;
import org.sosy_lab.common.configuration.InvalidConfigurationException;
import org.sosy_lab.common.configuration.Option;
import org.sosy_lab.common.configuration.Options;
import org.sosy_lab.common.log.LogManager;
import org.sosy_lab.common.time.Timer;
import org.sosy_lab.cpachecker.core.CPAcheckerResult.Result;
import org.sosy_lab.cpachecker.core.interfaces.ConfigurableProgramAnalysis;
import org.sosy_lab.cpachecker.core.interfaces.Refiner;
import org.sosy_lab.cpachecker.core.interfaces.Statistics;
import org.sosy_lab.cpachecker.core.interfaces.StatisticsProvider;
import org.sosy_lab.cpachecker.core.reachedset.ReachedSet;
import org.sosy_lab.cpachecker.exceptions.CPAException;
import org.sosy_lab.cpachecker.exceptions.InvalidComponentException;
import org.sosy_lab.cpachecker.exceptions.RefinementFailedException;

import com.google.common.base.Preconditions;
import com.google.common.base.Throwables;

@Options(prefix="cegar")
public class CEGARAlgorithm implements Algorithm, StatisticsProvider {

  private static class CEGARStatistics implements Statistics {

    private final Timer totalTimer = new Timer();
    private final Timer refinementTimer = new Timer();

    private volatile int countRefinements = 0;
    private int countSuccessfulRefinements = 0;
    private int countFailedRefinements = 0;

    private int maxReachedSizeBeforeRefinement = 0;
    private int maxReachedSizeAfterRefinement = 0;
    private long totalReachedSizeBeforeRefinement = 0;
    private long totalReachedSizeAfterRefinement = 0;

    @Override
    public String getName() {
      return "CEGAR algorithm";
    }

    @Override
    public void printStatistics(PrintStream out, Result pResult,
        ReachedSet pReached) {

      out.println("Number of refinements:                " + countRefinements);

      if (countRefinements > 0) {
        out.println("Number of successful refinements:     " + countSuccessfulRefinements);
        out.println("Number of failed refinements:         " + countFailedRefinements);
        out.println("Max. size of reached set before ref.: " + maxReachedSizeBeforeRefinement);
        out.println("Max. size of reached set after ref.:  " + maxReachedSizeAfterRefinement);
        out.println("Avg. size of reached set before ref.: " + div(totalReachedSizeBeforeRefinement, countRefinements));
        out.println("Avg. size of reached set after ref.:  " + div(totalReachedSizeAfterRefinement, countSuccessfulRefinements));
        out.println("");
        out.println("Total time for CEGAR algorithm:   " + totalTimer);
        out.println("Time for refinements:             " + refinementTimer);
        out.println("Average time for refinement:      " + refinementTimer.getAvgTime().formatAs(TimeUnit.SECONDS));
        out.println("Max time for refinement:          " + refinementTimer.getMaxTime().formatAs(TimeUnit.SECONDS));
      }
    }
  }

  private final CEGARStatistics stats = new CEGARStatistics();

  public static interface CEGARMXBean {
    int getNumberOfRefinements();
    int getSizeOfReachedSetBeforeLastRefinement();
    boolean isRefinementActive();
  }

  private class CEGARMBean extends AbstractMBean implements CEGARMXBean {
    public CEGARMBean() {
      super("org.sosy_lab.cpachecker:type=CEGAR", logger);
      register();
    }

    @Override
    public int getNumberOfRefinements() {
      return stats.countRefinements;
    }

    @Override
    public int getSizeOfReachedSetBeforeLastRefinement() {
      return sizeOfReachedSetBeforeRefinement;
    }

    @Override
    public boolean isRefinementActive() {
      return stats.refinementTimer.isRunning();
    }
  }

  private volatile int sizeOfReachedSetBeforeRefinement = 0;

<<<<<<< HEAD
  @Option(name="refiner", required = true,
=======
  @Option(required = true,
>>>>>>> 5f901b87
      description = "Which refinement algorithm to use? "
      + "(give class name, required for CEGAR) If the package name starts with "
      + "'org.sosy_lab.cpachecker.', this prefix can be omitted.")
  @ClassOption(packagePrefix = "org.sosy_lab.cpachecker")
  private Class<? extends Refiner> refiner = null;

  @Option(name="globalRefinement", description="Whether to do refinement immediately after finding an error state, or globally after the ARG has been unrolled completely.")
  private boolean globalRefinement = false;

  private final LogManager logger;
  private final Algorithm algorithm;
  private final Refiner mRefiner;

  // TODO Copied from CPABuilder, should be refactored into a generic implementation
  private Refiner createInstance(ConfigurableProgramAnalysis pCpa) throws CPAException, InvalidConfigurationException {

    // get factory method
    Method factoryMethod;
    try {
      factoryMethod = refiner.getMethod("create", ConfigurableProgramAnalysis.class);
    } catch (NoSuchMethodException e) {
      throw new InvalidComponentException(refiner, "Refiner", "No public static method \"create\" with exactly one parameter of type ConfigurableProgramAnalysis.");
    }

    // verify signature
    if (!Modifier.isStatic(factoryMethod.getModifiers())) {
      throw new InvalidComponentException(refiner, "Refiner", "Factory method is not static");
    }

    String exception = Classes.verifyDeclaredExceptions(factoryMethod, CPAException.class, InvalidConfigurationException.class);
    if (exception != null) {
      throw new InvalidComponentException(refiner, "Refiner", "Factory method declares the unsupported checked exception " + exception + ".");
    }

    // invoke factory method
    Object refinerObj;
    try {
      refinerObj = factoryMethod.invoke(null, pCpa);

    } catch (IllegalAccessException e) {
      throw new InvalidComponentException(refiner, "Refiner", "Factory method is not public.");

    } catch (InvocationTargetException e) {
      Throwable cause = e.getCause();
      Throwables.propagateIfPossible(cause, CPAException.class, InvalidConfigurationException.class);

      throw new UnexpectedCheckedException("instantiation of refiner " + refiner.getSimpleName(), cause);
    }

    if ((refinerObj == null) || !(refinerObj instanceof Refiner)) {
      throw new InvalidComponentException(refiner, "Refiner", "Factory method did not return a Refiner instance.");
    }

    return (Refiner)refinerObj;
  }

  public CEGARAlgorithm(Algorithm algorithm, ConfigurableProgramAnalysis pCpa, Configuration config, LogManager logger) throws InvalidConfigurationException, CPAException {
    config.inject(this);
    this.algorithm = algorithm;
    this.logger = logger;

    mRefiner = createInstance(pCpa);
    new CEGARMBean(); // don't store it because we wouldn't know when to unregister anyway
  }

  /**
   * This constructor gets a Refiner object instead of generating it
   * from the refiner parameter.
   *
   * @param algorithm
   * @param pRefiner
   * @param config
   * @param logger
   * @throws InvalidConfigurationException
   * @throws CPAException
   */
  public CEGARAlgorithm(Algorithm algorithm, Refiner pRefiner, Configuration config, LogManager logger) throws InvalidConfigurationException, CPAException {
    config.inject(this);
    this.algorithm = algorithm;
    this.logger = logger;
    mRefiner = Preconditions.checkNotNull(pRefiner);
  }

  @Override
  public boolean run(ReachedSet reached) throws CPAException, InterruptedException {
    boolean isComplete        = true;
    int initialReachedSetSize = reached.size();

    stats.totalTimer.start();
    try {
      boolean refinementSuccessful;
      do {
        refinementSuccessful = false;

        // run algorithm
        isComplete &= algorithm.run(reached);

        // if there is any target state do refinement
        if (refinementNecessary(reached)) {

          refinementSuccessful = refine(reached);

          // assert that reached set is free of target states,
          // if refinement was successful and initial reached set was empty (i.e. stopAfterError=true)
          if (refinementSuccessful && initialReachedSetSize == 1) {
            assert !from(reached).anyMatch(IS_TARGET_STATE);
          }
        }

      } while (refinementSuccessful);

    } finally {
      stats.totalTimer.stop();
    }
    return isComplete;
  }

  private boolean refinementNecessary(ReachedSet reached) {
    if (globalRefinement) {
      // check other states
      return from(reached).anyMatch(IS_TARGET_STATE);

    } else {
      // check only last state
      return isTargetState(reached.getLastState());
    }
  }

  private boolean refine(ReachedSet reached) throws CPAException, InterruptedException {
    logger.log(Level.FINE, "Error found, performing CEGAR");
    stats.countRefinements++;
    stats.totalReachedSizeBeforeRefinement += reached.size();
    stats.maxReachedSizeBeforeRefinement = Math.max(stats.maxReachedSizeBeforeRefinement, reached.size());
    sizeOfReachedSetBeforeRefinement = reached.size();

    stats.refinementTimer.start();
    boolean refinementResult;
    try {
      refinementResult = mRefiner.performRefinement(reached);

    } catch (RefinementFailedException e) {
      stats.countFailedRefinements++;
      throw e;
    } finally {
      stats.refinementTimer.stop();
    }

    logger.log(Level.FINE, "Refinement successful:", refinementResult);

    if (refinementResult) {
      stats.countSuccessfulRefinements++;
      stats.totalReachedSizeAfterRefinement += reached.size();
      stats.maxReachedSizeAfterRefinement = Math.max(stats.maxReachedSizeAfterRefinement, reached.size());
    }

    return refinementResult;
  }

  @Override
  public void collectStatistics(Collection<Statistics> pStatsCollection) {
    if (algorithm instanceof StatisticsProvider) {
      ((StatisticsProvider)algorithm).collectStatistics(pStatsCollection);
    }
    if (mRefiner instanceof StatisticsProvider) {
      ((StatisticsProvider)mRefiner).collectStatistics(pStatsCollection);
    }
    pStatsCollection.add(stats);
  }

}<|MERGE_RESOLUTION|>--- conflicted
+++ resolved
@@ -38,11 +38,6 @@
 import org.sosy_lab.common.AbstractMBean;
 import org.sosy_lab.common.Classes;
 import org.sosy_lab.common.Classes.UnexpectedCheckedException;
-<<<<<<< HEAD
-=======
-import org.sosy_lab.common.LogManager;
-import org.sosy_lab.common.Timer;
->>>>>>> 5f901b87
 import org.sosy_lab.common.configuration.ClassOption;
 import org.sosy_lab.common.configuration.Configuration;
 import org.sosy_lab.common.configuration.InvalidConfigurationException;
@@ -56,6 +51,10 @@
 import org.sosy_lab.cpachecker.core.interfaces.Statistics;
 import org.sosy_lab.cpachecker.core.interfaces.StatisticsProvider;
 import org.sosy_lab.cpachecker.core.reachedset.ReachedSet;
+import org.sosy_lab.cpachecker.cpa.arg.ARGReachedSet;
+import org.sosy_lab.cpachecker.cpa.arg.ARGState;
+import org.sosy_lab.cpachecker.cpa.value.ValueAnalysisPrecision;
+import org.sosy_lab.cpachecker.cpa.value.refiner.UnsoundRefiner;
 import org.sosy_lab.cpachecker.exceptions.CPAException;
 import org.sosy_lab.cpachecker.exceptions.InvalidComponentException;
 import org.sosy_lab.cpachecker.exceptions.RefinementFailedException;
@@ -71,7 +70,7 @@
     private final Timer totalTimer = new Timer();
     private final Timer refinementTimer = new Timer();
 
-    private volatile int countRefinements = 0;
+    public volatile int countRefinements = 0;
     private int countSuccessfulRefinements = 0;
     private int countFailedRefinements = 0;
 
@@ -139,11 +138,7 @@
 
   private volatile int sizeOfReachedSetBeforeRefinement = 0;
 
-<<<<<<< HEAD
   @Option(name="refiner", required = true,
-=======
-  @Option(required = true,
->>>>>>> 5f901b87
       description = "Which refinement algorithm to use? "
       + "(give class name, required for CEGAR) If the package name starts with "
       + "'org.sosy_lab.cpachecker.', this prefix can be omitted.")
@@ -231,7 +226,7 @@
   public boolean run(ReachedSet reached) throws CPAException, InterruptedException {
     boolean isComplete        = true;
     int initialReachedSetSize = reached.size();
-
+    boolean refinedInPreviousIteration = false;
     stats.totalTimer.start();
     try {
       boolean refinementSuccessful;
@@ -243,9 +238,8 @@
 
         // if there is any target state do refinement
         if (refinementNecessary(reached)) {
-
           refinementSuccessful = refine(reached);
-
+          refinedInPreviousIteration = true;
           // assert that reached set is free of target states,
           // if refinement was successful and initial reached set was empty (i.e. stopAfterError=true)
           if (refinementSuccessful && initialReachedSetSize == 1) {
@@ -253,6 +247,21 @@
           }
         }
 
+        // restart exploration for unsound refiners, as due to unsound refinement
+        // a sound over-approximation has to be found for proving safety
+        else if(mRefiner instanceof UnsoundRefiner) {
+          if(!refinedInPreviousIteration) {
+            break;
+          }
+
+          ARGState firstChild = ((ARGState)reached.getFirstState()).getChildren().iterator().next();
+          new ARGReachedSet(reached).removeSubtree(firstChild,
+              ((UnsoundRefiner)mRefiner).getGlobalPrecision(),
+              ValueAnalysisPrecision.class);
+          refinementSuccessful        = true;
+          refinedInPreviousIteration  = false;
+        }
+
       } while (refinementSuccessful);
 
     } finally {
