--- conflicted
+++ resolved
@@ -1398,6 +1398,11 @@
     }
   }
 
+  @Override
+  public boolean reset() {
+    return false;
+  }
+
   /**
    * Excludes the given edges from the given precision if the EdgeExclusionCPA
    * is activated to allow for such edge exclusions.
@@ -1415,12 +1420,6 @@
     return pPrecision;
   }
 
-<<<<<<< HEAD
-  @Override
-  public boolean reset() {
-    return false;
-  }
-=======
   private static interface CounterexampleStorage {
 
     void addCounterexample(ARGState pTargetState, CounterexampleInfo pCounterexample);
@@ -1432,6 +1431,4 @@
     void initialize(ReachedSet pReachedSet) throws CPAException, InterruptedException;
 
   }
-
->>>>>>> 6490f765
 }