--- conflicted
+++ resolved
@@ -23,22 +23,15 @@
  */
 package org.sosy_lab.cpachecker.cfa.blocks.builder;
 
-<<<<<<< HEAD
-=======
 import com.google.common.base.Preconditions;
 import com.google.common.collect.Iterables;
->>>>>>> ce2cc198
 import java.util.ArrayList;
 import java.util.HashMap;
 import java.util.HashSet;
 import java.util.List;
 import java.util.Map;
 import java.util.Set;
-<<<<<<< HEAD
-
-=======
 import org.sosy_lab.common.configuration.Configuration;
->>>>>>> ce2cc198
 import org.sosy_lab.common.log.LogManager;
 import org.sosy_lab.cpachecker.cfa.CFA;
 import org.sosy_lab.cpachecker.cfa.model.BlankEdge;
@@ -50,12 +43,6 @@
 import org.sosy_lab.cpachecker.util.CFAUtils;
 import org.sosy_lab.cpachecker.util.LoopStructure.Loop;
 
-<<<<<<< HEAD
-import com.google.common.base.Preconditions;
-import com.google.common.collect.Iterables;
-
-=======
->>>>>>> ce2cc198
 
 /**
  * <code>PartitioningHeuristic</code> that creates blocks for each loop-body.
@@ -80,21 +67,7 @@
     }
   }
 
-<<<<<<< HEAD
-  @Override
-  protected boolean shouldBeCached(CFANode pNode) {
-    if (isMainFunction(pNode)) {
-      Preconditions.checkArgument(cfa.getMainFunction().getFunctionName().equals(pNode.getFunctionName()));
-      //main function
-      return true;
-    }
-    return isLoopHead(pNode) && !hasBlankEdgeFromLoop(pNode) && !selfLoop(pNode);
-  }
-
-  private boolean isMainFunction(CFANode pNode) {
-=======
   private static boolean isMainFunction(CFANode pNode) {
->>>>>>> ce2cc198
     return pNode instanceof FunctionEntryNode && pNode.getNumEnteringEdges() == 0;
   }
 
@@ -116,40 +89,27 @@
   }
 
   @Override
-<<<<<<< HEAD
-  protected Set<CFANode> getBlockForNode(CFANode pNode) {
-    Preconditions.checkArgument(shouldBeCached(pNode));
-
-    if (isMainFunction(pNode)) {
-      return CFATraversal.dfs().ignoreFunctionCalls().collectNodesReachableFrom(pNode);
-=======
   protected Set<CFANode> getBlockForNode(CFANode pBlockHead) {
     if (isMainFunction(pBlockHead)) {
       Preconditions.checkArgument(
           cfa.getMainFunction().getFunctionName().equals(pBlockHead.getFunctionName()));
       return CFATraversal.dfs().ignoreFunctionCalls().collectNodesReachableFrom(pBlockHead);
->>>>>>> ce2cc198
     }
 
     if (loopHeaderToLoopBody == null) {
       initLoopMap();
     }
 
-<<<<<<< HEAD
-    if (!loopHeaderToLoopBody.containsKey(pNode)) {
-      // loopStructure is missing in CFA or loop with multiple headers
-=======
     if (!loopHeaderToLoopBody.containsKey(pBlockHead)
         || !isLoopHead(pBlockHead)
         || hasBlankEdgeFromLoop(pBlockHead)
         || selfLoop(pBlockHead)) {
       // loopStructure is missing in CFA or loop with multiple headers or self loop
->>>>>>> ce2cc198
       return null;
     }
 
-    Set<CFANode> loopBody = new HashSet<>(loopHeaderToLoopBody.get(pNode));
-    insertLoopStartState(loopBody, pNode);
+    Set<CFANode> loopBody = new HashSet<>(loopHeaderToLoopBody.get(pBlockHead));
+    insertLoopStartState(loopBody, pBlockHead);
     insertLoopReturnStates(loopBody);
     return loopBody;
   }
