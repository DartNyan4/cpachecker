--- conflicted
+++ resolved
@@ -33,29 +33,15 @@
 
 
 
-<<<<<<< HEAD
-  private final CExpression functionName;
-  private final List<CExpression> parameters;
-  private final CSimpleDeclaration declaration;
-=======
->>>>>>> 21982e81
 
   public CFunctionCallExpression(final FileLocation pFileLocation,
                                     final CType pType,
                                     final CExpression pFunctionName,
                                     final List<CExpression> pParameters,
-<<<<<<< HEAD
-                                    final CSimpleDeclaration pDeclaration) {
-    super(pFileLocation, pType);
-    functionName = pFunctionName;
-    parameters = ImmutableList.copyOf(pParameters);
-    declaration = pDeclaration;
-=======
                                     final CFunctionDeclaration pDeclaration) {
 
     super(pFileLocation, pType, pFunctionName,  pParameters, pDeclaration);
 
->>>>>>> 21982e81
   }
 
   @Override
@@ -83,16 +69,11 @@
    * The result may be null if the function was not declared, or if a complex
    * function name expression is used (i.e., a function pointer).
    */
-<<<<<<< HEAD
-  public CSimpleDeclaration getDeclaration() {
-    return declaration;
-=======
 
   @Override
   public CFunctionDeclaration getDeclaration() {
 
     return  (CFunctionDeclaration) super.getDeclaration();
->>>>>>> 21982e81
   }
 
   @Override
