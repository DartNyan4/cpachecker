--- conflicted
+++ resolved
@@ -33,13 +33,9 @@
 
 import org.sosy_lab.common.Pair;
 import org.sosy_lab.common.configuration.Configuration;
-<<<<<<< HEAD
 import org.sosy_lab.common.configuration.ConfigurationBuilder;
 import org.sosy_lab.common.configuration.FileOption;
 import org.sosy_lab.common.configuration.FileOption.Type;
-=======
-import org.sosy_lab.common.configuration.FileOption;
->>>>>>> 5f901b87
 import org.sosy_lab.common.configuration.InvalidConfigurationException;
 import org.sosy_lab.common.configuration.Option;
 import org.sosy_lab.common.configuration.Options;
@@ -57,160 +53,12 @@
 import org.sosy_lab.cpachecker.core.algorithm.ProofGenerator;
 import org.sosy_lab.cpachecker.util.resources.ResourceLimitChecker;
 
-<<<<<<< HEAD
 import com.google.common.base.Strings;
 import com.google.common.io.Closer;
 
 public class CPAMain {
 
   @SuppressWarnings("resource") // We don't close LogManager
-=======
-import com.google.common.base.Joiner;
-import com.google.common.collect.Iterables;
-import com.google.common.io.Closeables;
-
-public class CPAMain {
-
-  /**
-   * The directory where to look for configuration files for options like
-   * "-predicateAbstraction" that get translated into a config file name.
-   */
-  private static final String DEFAULT_CONFIG_FILES_DIR = "config/%s.properties";
-
-  private static final String CONFIGURATION_FILE_OPTION = "configuration.file";
-  private static final String SPECIFICATION_FILE_OPTION = "specification";
-
-  static class InvalidCmdlineArgumentException extends Exception {
-
-    private static final long serialVersionUID = -6526968677815416436L;
-
-    private InvalidCmdlineArgumentException(String msg) {
-      super(msg);
-    }
-  }
-
-  @Options(prefix="statistics")
-  private static class ShutdownHook extends Thread {
-
-    @Option(name="export", description="write some statistics to disk")
-    private boolean exportStatistics = true;
-
-    @Option(name="file",
-        description="write some statistics to disk")
-    @FileOption(FileOption.Type.OUTPUT_FILE)
-    private File exportStatisticsFile = new File("Statistics.txt");
-
-    @Option(name="print", description="print statistics to console")
-    private boolean printStatistics = false;
-
-    private final Configuration config;
-    private final LogManager logManager;
-    private final Thread mainThread;
-
-    // if still null when run() is executed, analysis has been interrupted by user
-    private CPAcheckerResult mResult = null;
-
-    public ShutdownHook(Configuration pConfig, LogManager logger) throws InvalidConfigurationException {
-      config = pConfig;
-      logManager = logger;
-
-      config.inject(this);
-      mainThread = Thread.currentThread();
-    }
-
-    public void setResult(CPAcheckerResult pResult) {
-      assert mResult == null;
-      mResult = pResult;
-    }
-
-    // We want to use Thread.stop() to force the main thread to stop
-    // when interrupted by the user.
-    @SuppressWarnings("deprecation")
-    @Override
-    public void run() {
-      boolean cancelled = false;
-
-      if (mainThread.isAlive()) {
-        // probably the user pressed Ctrl+C
-        mainThread.interrupt();
-        logManager.log(Level.INFO, "Stop signal received, waiting 2s for analysis to stop cleanly...");
-        cancelled = true;
-
-        try {
-          mainThread.join(2000);
-        } catch (InterruptedException e) {}
-        if (mainThread.isAlive()) {
-          logManager.log(Level.WARNING, "Analysis did not stop fast enough, forcing immediate termination now. This might prevent the statistics from being generated.");
-          mainThread.stop();
-        }
-      }
-
-      logManager.flush();
-      System.out.flush();
-      System.err.flush();
-      if (mResult != null) {
-
-        // setup output streams
-        PrintStream console = printStatistics ? System.out : null;
-        FileOutputStream file = null;
-
-        if (exportStatistics && exportStatisticsFile != null) {
-          try {
-            com.google.common.io.Files.createParentDirs(exportStatisticsFile);
-            file = new FileOutputStream(exportStatisticsFile);
-          } catch (IOException e) {
-            logManager.logUserException(Level.WARNING, e, "Could not write statistics to file");
-          }
-        }
-
-        PrintStream stream = makePrintStream(mergeStreams(console, file));
-
-        try {
-          // print statistics
-          mResult.printStatistics(stream);
-          stream.println();
-
-          if (cancelled) {
-            stream.println(
-                "***********************************************************************\n" +
-                "* WARNING: Analysis interrupted!! The statistics might be unreliable! *\n" +
-                "***********************************************************************\n");
-          }
-
-          // print result
-          if (!printStatistics) {
-            stream = makePrintStream(mergeStreams(System.out, file)); // ensure that result is printed to System.out
-          }
-          mResult.printResult(stream);
-
-          String outputDirectory = config.getOutputDirectory();
-          if (outputDirectory != null && mResult.getResult() != Result.NOT_YET_STARTED) {
-            stream.println("More details about the verification run can be found in the directory \"" + outputDirectory + "\".");
-          }
-
-          stream.flush();
-
-        } finally {
-          // close only file, not System.out
-          if (file != null) {
-            Closeables.closeQuietly(file);
-          }
-        }
-      }
-      logManager.flush();
-    }
-
-    private static PrintStream makePrintStream(OutputStream stream) {
-      if (stream instanceof PrintStream) {
-        return (PrintStream)stream;
-      } else {
-        return new PrintStream(stream);
-      }
-    }
-  }
-
-
->>>>>>> 5f901b87
   public static void main(String[] args) {
     // initialize various components
     Configuration cpaConfig = null;
@@ -240,7 +88,6 @@
     // create everything
     ShutdownNotifier shutdownNotifier = ShutdownNotifier.create();
     CPAchecker cpachecker = null;
-<<<<<<< HEAD
     ProofGenerator proofGenerator = null;
     ResourceLimitChecker limits = null;
     MainOptions options = new MainOptions();
@@ -258,14 +105,6 @@
       if (options.doPCC) {
         proofGenerator = new ProofGenerator(cpaConfig, logManager, shutdownNotifier);
       }
-=======
-    ShutdownHook shutdownHook = null;
-    File cFile = null;
-    try {
-      shutdownHook = new ShutdownHook(cpaConfig, logManager);
-      cpachecker = new CPAchecker(cpaConfig, logManager);
-      cFile = getCodeFile(cpaConfig);
->>>>>>> 5f901b87
     } catch (InvalidConfigurationException e) {
       logManager.logUserException(Level.SEVERE, e, "Invalid configuration");
       System.exit(1);
@@ -283,8 +122,12 @@
     shutdownNotifier.register(forcedExitOnShutdown);
 
     // run analysis
-<<<<<<< HEAD
     CPAcheckerResult result = cpachecker.run(options.programs);
+
+    // generated proof (if enabled)
+    if (proofGenerator != null) {
+      proofGenerator.generateProof(result);
+    }
 
     // We want to print the statistics completely now that we have come so far,
     // so we disable all the limits, shutdown hooks, etc.
@@ -294,14 +137,6 @@
     limits.cancel();
     Thread.interrupted(); // clear interrupted flag
 
-    // generated proof (if enabled)
-    if (proofGenerator != null) {
-      proofGenerator.generateProof(result);
-    }
-=======
-    CPAcheckerResult result = cpachecker.run(cFile.getPath());
->>>>>>> 5f901b87
-
     try {
       printResultAndStatistics(result, outputDirectory, options, logManager);
     } catch (IOException e) {
@@ -314,7 +149,6 @@
   }
 
   @Options
-<<<<<<< HEAD
   private static class BootstrapOptions {
     @Option(name="memorysafety.check",
         description="Whether to check for memory safety properties "
@@ -363,31 +197,6 @@
       } catch (IOException e) {
         logManager.logUserException(Level.WARNING, e, "Could not dump configuration to file");
       }
-=======
-  private static class MainOptions {
-    @Option(name="analysis.programNames",
-        required=true,
-        description="C programs to analyze (currently only one file is supported)")
-    @FileOption(FileOption.Type.REQUIRED_INPUT_FILE)
-    private List<File> programs;
-  }
-
-  static File getCodeFile(final Configuration cpaConfig) throws InvalidConfigurationException {
-    MainOptions options = new MainOptions();
-    cpaConfig.inject(options);
-
-    if (options.programs.size() != 1) {
-      throw new InvalidConfigurationException("Exactly one code file has to be given.");
-    }
-
-    return Iterables.getOnlyElement(options.programs);
-  }
-
-  static Configuration createConfiguration(String[] args)
-          throws InvalidCmdlineArgumentException, IOException, InvalidConfigurationException {
-    if (args == null || args.length < 1) {
-      throw new InvalidCmdlineArgumentException("Configuration file or list of CPAs needed. Use -help for more information.");
->>>>>>> 5f901b87
     }
   }
 
@@ -409,7 +218,6 @@
     if (configFile != null) {
       configBuilder.loadFromFile(configFile);
     }
-<<<<<<< HEAD
     configBuilder.setOptions(cmdLineOptions);
     Configuration config = configBuilder.build();
 
@@ -424,105 +232,6 @@
     if (options.checkMemsafety) {
       if (options.memsafetyConfig == null) {
         throw new InvalidConfigurationException("Verifying memory safety is not supported if option memorysafety.config is not specified.");
-=======
-    config.setOptions(cmdLineOptions);
-
-    //normalizeValues();
-    return config.build();
-  }
-
-  /**
-   * Reads the arguments and process them.
-   * @param args commandline arguments
-   * @return a map with all options found in the command line
-   * @throws InvalidCmdlineArgumentException if there is an error in the command line
-   */
-  private static Map<String, String> processArguments(String[] args) throws InvalidCmdlineArgumentException {
-    Map<String, String> properties = new HashMap<String, String>();
-    List<String> programs = new ArrayList<String>();
-
-    Iterator<String> argsIt = Arrays.asList(args).iterator();
-
-    while (argsIt.hasNext()) {
-      String arg = argsIt.next();
-      if (   handleArgument0("-cbmc",    "analysis.useCBMC", "true",            arg, properties)
-          || handleArgument0("-stats",   "statistics.print", "true",            arg, properties)
-          || handleArgument0("-noout",   "output.disable",   "true",            arg, properties)
-          || handleArgument1("-outputpath",    "output.path",             arg, argsIt, properties)
-          || handleArgument1("-logfile",       "log.file",                arg, argsIt, properties)
-          || handleArgument1("-entryfunction", "analysis.entryFunction",  arg, argsIt, properties)
-          || handleArgument1("-config",        CONFIGURATION_FILE_OPTION, arg, argsIt, properties)
-          || handleArgument1("-timelimit",     "cpa.conditions.global.time.wall", arg, argsIt, properties)
-          || handleMultipleArgument1("-spec",  SPECIFICATION_FILE_OPTION, arg, argsIt, properties)
-      ) {
-        // nothing left to do
-
-      } else if (arg.equals("-cpas")) {
-        if (argsIt.hasNext()) {
-          properties.put("cpa", CompositeCPA.class.getName());
-          properties.put(CompositeCPA.class.getSimpleName() + ".cpas", argsIt.next());
-        } else {
-          throw new InvalidCmdlineArgumentException("-cpas argument missing!");
-        }
-
-      } else if (arg.equals("-nolog")) {
-        putIfNotExistent(properties, "log.level", "off");
-        putIfNotExistent(properties, "log.consoleLevel", "off");
-
-      } else if (arg.equals("-setprop")) {
-        if (argsIt.hasNext()) {
-          String[] bits = argsIt.next().split("=");
-          if (bits.length != 2) {
-            throw new InvalidCmdlineArgumentException("-setprop argument must be a key=value pair!");
-          }
-          putIfNotExistent(properties, bits[0], bits[1]);
-        } else {
-          throw new InvalidCmdlineArgumentException("-setprop argument missing!");
-        }
-
-      } else if ("-printOptions".equals(arg)) {
-        boolean verbose = false;
-        if (argsIt.hasNext()) {
-          final String nextArg = argsIt.next();
-          verbose = ("-v".equals(nextArg) || ("-verbose".equals(nextArg)));
-        }
-        System.out.println(OptionCollector.getCollectedOptions(verbose));
-        System.exit(0);
-
-      } else if ("-printUsedOptions".equals(arg)) {
-        putIfNotExistent(properties, "log.usedOptions.export", "true");
-        // interrupt thread before CPAchecker is run
-        // this will stop CPAchecker before the actual analysis (hack)
-        Thread.currentThread().interrupt();
-
-        // this will disable all other output
-        properties.put("log.consoleLevel", "OFF");
-
-      } else if (arg.equals("-help") || arg.equals("-h")) {
-        printHelp();
-
-      } else if (arg.startsWith("-") && !(new File(arg).exists())) {
-        String argName = arg.substring(1); // remove "-"
-        File f = new File(String.format(DEFAULT_CONFIG_FILES_DIR, argName));
-
-        if (argName.matches("^[a-zA-Z0-9-]+$") && f.exists()) {
-          try {
-            Files.checkReadableFile(f);
-            putIfNotExistent(properties, CONFIGURATION_FILE_OPTION, f.getPath());
-          } catch (FileNotFoundException e) {
-            System.out.println("Invalid configuration " + argName + " (" + e.getMessage() + ")");
-            System.exit(0);
-          }
-
-        } else {
-          System.out.println("Invalid option " + arg);
-          System.out.println("");
-          printHelp();
-        }
-
-      } else {
-        programs.add(arg);
->>>>>>> 5f901b87
       }
       config = Configuration.builder()
                             .loadFromFile(options.memsafetyConfig)
@@ -538,7 +247,6 @@
     return Pair.of(config, outputDirectory);
   }
 
-<<<<<<< HEAD
   private static Pair<Configuration, String> setupPaths(Configuration pConfig) throws InvalidConfigurationException {
     // We want to be able to use options of type "File" with some additional
     // logic provided by FileTypeConverter, so we create such a converter,
@@ -547,31 +255,6 @@
     // is created.
     FileTypeConverter fileTypeConverter = new FileTypeConverter(pConfig);
     String outputDirectory = fileTypeConverter.getOutputDirectory();
-=======
-  private static void printHelp() {
-    System.out.println("CPAchecker " + CPAchecker.getVersion());
-    System.out.println();
-    System.out.println("OPTIONS:");
-    System.out.println(" -config");
-    System.out.println(" -cpas");
-    System.out.println(" -spec");
-    System.out.println(" -outputpath");
-    System.out.println(" -logfile");
-    System.out.println(" -entryfunction");
-    System.out.println(" -timelimit");
-    System.out.println(" -cbmc");
-    System.out.println(" -stats");
-    System.out.println(" -nolog");
-    System.out.println(" -noout");
-    System.out.println(" -setprop");
-    System.out.println(" -printOptions [-v|-verbose]");
-    System.out.println(" -printUsedOptions");
-    System.out.println(" -help");
-    System.out.println();
-    System.out.println("More information on how to configure CPAchecker can be found in 'doc/Configuration.txt'.");
-    System.exit(0);
-  }
->>>>>>> 5f901b87
 
     Configuration config = Configuration.builder()
                         .copyFrom(pConfig)
